--- conflicted
+++ resolved
@@ -1,9 +1,5 @@
 /* +++++++++++++++++++++++++++++++++++++++++++++++++++++++++++++++++++++++++
-<<<<<<< HEAD
-   Copyright (c) 2011-2018 The plumed team
-=======
    Copyright (c) 2013-2019 The plumed team
->>>>>>> 23c6fcd0
    (see the PEOPLE file at the root of the distribution for a list of names)
 
    See http://www.plumed.org for more information.
@@ -30,75 +26,7 @@
 namespace PLMD {
 namespace multicolvar {
 
-<<<<<<< HEAD
 class AlphaBeta : public ActionShortcut {
-=======
-//+PLUMEDOC COLVAR ALPHABETA
-/*
-Measures a distance including pbc between the instantaneous values of a set of torsional angles and set of reference values.
-
-This colvar calculates the following quantity.
-
-\f[
-s = \frac{1}{2} \sum_i \left[ 1 + \cos( \phi_i - \phi_i^{\textrm{Ref}} ) \right]
-\f]
-
-where the \f$\phi_i\f$ values are the instantaneous values for the \ref TORSION angles of interest.
-The \f$\phi_i^{\textrm{Ref}}\f$ values are the user-specified reference values for the torsional angles.
-
-\par Examples
-
-The following provides an example of the input for an alpha beta similarity.
-
-\plumedfile
-ALPHABETA ...
-ATOMS1=168,170,172,188 REFERENCE1=3.14
-ATOMS2=170,172,188,190 REFERENCE2=3.14
-ATOMS3=188,190,192,230 REFERENCE3=3.14
-LABEL=ab
-... ALPHABETA
-PRINT ARG=ab FILE=colvar STRIDE=10
-\endplumedfile
-
-Because all the reference values are the same we can calculate the same quantity using
-
-\plumedfile
-ALPHABETA ...
-ATOMS1=168,170,172,188 REFERENCE=3.14
-ATOMS2=170,172,188,190
-ATOMS3=188,190,192,230
-LABEL=ab
-... ALPHABETA
-PRINT ARG=ab FILE=colvar STRIDE=10
-\endplumedfile
-
-Writing out the atoms involved in all the torsion angles in this way can be rather tedious. Thankfully if you are working with protein you
-can avoid this by using the \ref MOLINFO command.  PLUMED uses the pdb file that you provide to this command to learn
-about the topology of the protein molecule.  This means that you can specify torsion angles using the following syntax:
-
-\plumedfile
-MOLINFO MOLTYPE=protein STRUCTURE=myprotein.pdb
-ALPHABETA ...
-ATOMS1=@phi-3 REFERENCE=3.14
-ATOMS2=@psi-3
-ATOMS3=@phi-4
-LABEL=ab
-... ALPHABETA
-PRINT ARG=ab FILE=colvar STRIDE=10
-\endplumedfile
-
-Here, \@phi-3 tells plumed that you would like to calculate the \f$\phi\f$ angle in the third residue of the protein.
-Similarly \@psi-4 tells plumed that you want to calculate the \f$\psi\f$ angle of the fourth residue of the protein.
-
-
-*/
-//+ENDPLUMEDOC
-
-class AlphaBeta : public MultiColvarBase {
-private:
-  std::vector<double> target;
-  std::vector<double> coefficient;
->>>>>>> 23c6fcd0
 public:
   static void registerKeywords(Keywords& keys);
   explicit AlphaBeta(const ActionOptions&);
@@ -106,27 +34,10 @@
 
 PLUMED_REGISTER_ACTION(AlphaBeta,"ALPHABETA")
 
-<<<<<<< HEAD
 void AlphaBeta::registerKeywords(Keywords& keys) {
   MultiColvarBase::registerKeywords( keys ); 
   keys.add("compulsory","REFERENCE","the reference values for each of the torsional angles.  If you use a single REFERENCE value the "
            "same reference value is used for all torsions");
-=======
-void AlphaBeta::registerKeywords( Keywords& keys ) {
-  MultiColvarBase::registerKeywords( keys );
-  keys.add("numbered","ATOMS","the atoms involved in each of the alpha-beta variables you wish to calculate. "
-           "Keywords like ATOMS1, ATOMS2, ATOMS3,... should be listed and one alpha-beta values will be "
-           "calculated for each ATOM keyword you specify (all ATOM keywords should "
-           "specify the indices of four atoms).  The eventual number of quantities calculated by this "
-           "action will depend on what functions of the distribution you choose to calculate.");
-  keys.reset_style("ATOMS","atoms");
-  keys.add("numbered","REFERENCE","the reference values for each of the torsional angles.  If you use a single REFERENCE value the "
-           "same reference value is used for all torsional angles");
-  keys.add("numbered","COEFFICIENT","the coefficient for each of the torsional angles.  If you use a single COEFFICIENT value the "
-           "same reference value is used for all torsional angles");
-  keys.reset_style("REFERENCE","compulsory");
-  keys.reset_style("COEFFICIENT","optional");
->>>>>>> 23c6fcd0
 }
 
 AlphaBeta::AlphaBeta(const ActionOptions& ao):
