/* +++++++++++++++++++++++++++++++++++++++++++++++++++++++++++++++++++++++++
   Copyright (c) 2013-2016 The plumed team
   (see the PEOPLE file at the root of the distribution for a list of names)

   See http://www.plumed.org for more information.

   This file is part of plumed, version 2.

   plumed is free software: you can redistribute it and/or modify
   it under the terms of the GNU Lesser General Public License as published by
   the Free Software Foundation, either version 3 of the License, or
   (at your option) any later version.

   plumed is distributed in the hope that it will be useful,
   but WITHOUT ANY WARRANTY; without even the implied warranty of
   MERCHANTABILITY or FITNESS FOR A PARTICULAR PURPOSE.  See the
   GNU Lesser General Public License for more details.

   You should have received a copy of the GNU Lesser General Public License
   along with plumed.  If not, see <http://www.gnu.org/licenses/>.
+++++++++++++++++++++++++++++++++++++++++++++++++++++++++++++++++++++++++ */
#include "MultiColvarBase.h"
#include "BridgedMultiColvarFunction.h"
#include "ActionVolume.h"
#include "MultiColvarFilter.h"
#include "vesselbase/Vessel.h"
#include "vesselbase/BridgeVessel.h"
#include "core/PlumedMain.h"
#include "core/ActionSet.h"
#include "tools/Pbc.h"
#include "AtomValuePack.h"
#include "CatomPack.h"
#include "CatomPack.h"
#include <vector>
#include <string>

using namespace std;

namespace PLMD{
namespace multicolvar{

void MultiColvarBase::registerKeywords( Keywords& keys ){
  Action::registerKeywords( keys );
  ActionWithValue::registerKeywords( keys );
  ActionAtomistic::registerKeywords( keys );
  keys.addFlag("NOPBC",false,"ignore the periodic boundary conditions when calculating distances");
  ActionWithVessel::registerKeywords( keys );
  keys.add("hidden","NL_STRIDE","the frequency with which the neighbor list should be updated. Between neighbour list update steps all quantities "
                                "that contributed less than TOL at the previous neighbor list update step are ignored.");
  keys.setComponentsIntroduction("When the label of this action is used as the input for a second you are not referring to a scalar quantity as you are in "
                                 "regular collective variables.  The label is used to reference the full set of quantities calculated by "
                                 "the action.  This is usual when using \\ref multicolvarfunction. Generally when doing this the previously calculated "
                                 "multicolvar will be referenced using the DATA keyword rather than ARG.\n\n"
                                 "This Action can be used to calculate the following scalar quantities directly.  These quantities are calculated by "
                                 "employing the keywords listed below. "
                                 "These quantities can then be referenced elsewhere in the input file by using this Action's label "
                                 "followed by a dot and the name of the quantity. Some amongst them can be calculated multiple times "
                                 "with different parameters.  In this case the quantities calculated can be referenced elsewhere in the "
                                 "input by using the name of the quantity followed by a numerical identifier "
                                 "e.g. <em>label</em>.lessthan-1, <em>label</em>.lessthan-2 etc.  When doing this and, for clarity we have "
                                 "made the label of the components customizable. As such by using the LABEL keyword in the description of the keyword "
                                 "input you can customize the component name");
} 

MultiColvarBase::MultiColvarBase(const ActionOptions&ao):
Action(ao),
ActionAtomistic(ao),
ActionWithValue(ao),
ActionWithVessel(ao),
usepbc(false),
allthirdblockintasks(false),
uselinkforthree(false),
linkcells(comm),
<<<<<<< HEAD
threecells(comm),
setup_completed(false),
atomsWereRetrieved(false),
usespecies(false)
=======
usespecies(false),
nblock(0)
>>>>>>> e9492f9d
{
  if( keywords.exists("NOPBC") ){ 
    bool nopbc=!usepbc; parseFlag("NOPBC",nopbc);
    usepbc=!nopbc;
  } 
  if( keywords.exists("SPECIES") ) usespecies=true;
}

bool MultiColvarBase::interpretInputMultiColvars( const std::vector<std::string>& mlabs, const double& wtolerance ){
  if( mlabs.size()==0 ) return false;

  std::string mname;
  for(unsigned i=0;i<mlabs.size();++i){
      MultiColvarBase* mycolv = plumed.getActionSet().selectWithLabel<MultiColvarBase*>(mlabs[i]);
      if(!mycolv) return false;
      // Check all base multicolvars are of same type
      if( i==0 ){
          mname = mycolv->getName();
          if( mycolv->isPeriodic() ) error("multicolvar functions don't work with this multicolvar");
      } else {
          if( mname!=mycolv->getName() ) error("All input multicolvars must be of same type");
      }
      // And track which variable stores each colvar
      for(unsigned j=0;j<mycolv->getFullNumberOfTasks();++j) colvar_label.push_back( mybasemulticolvars.size() );
      // And store the multicolvar base
      mybasemulticolvars.push_back( mycolv );
      // And create a basedata stash
      mybasedata.push_back( mybasemulticolvars[mybasemulticolvars.size()-1]->buildDataStashes( true, wtolerance, this ) );
      // Check if weight has derivatives
      if( mybasemulticolvars[ mybasemulticolvars.size()-1 ]->weightHasDerivatives ) weightHasDerivatives=true;    
      plumed_assert( mybasemulticolvars.size()==mybasedata.size() );
  }

  log.printf("  using colvars calculated by actions "); 
  for(unsigned i=0;i<mlabs.size();++i) log.printf("%s ",mlabs[i].c_str() );
  log.printf("\n"); 
  return true;
}

void MultiColvarBase::addTaskToList( const unsigned& taskCode ){
  plumed_assert( getNumberOfVessels()==0 );
  ActionWithVessel::addTaskToList( taskCode );
}

void MultiColvarBase::resizeBookeepingArray( const unsigned& num1, const unsigned& num2 ){
  bookeeping.resize( num1, num2 );
  for(unsigned i=0;i<num1;++i){
      for(unsigned j=0;j<num2;++j){ bookeeping(i,j).first=0; bookeeping(i,j).second=0; }
  }
}

void MultiColvarBase::setupMultiColvarBase( const std::vector<AtomNumber>& atoms ){
  // Setup decoder array
<<<<<<< HEAD
  if( !usespecies && ablocks.size()<4 ){
     use_for_central_atom.resize( ablocks.size(), true );
=======
  if( !usespecies && nblock>0 ){
     // Check if number of atoms is too large
     if( pow( nblock, ablocks.size()+1)>std::numeric_limits<unsigned>::max() ) error("number of atoms in groups is too big for PLUMED to handle"); 

     decoder.resize( ablocks.size() ); unsigned code=1;
     for(unsigned i=0;i<ablocks.size();++i){ decoder[ablocks.size()-1-i]=code; code *= nblock; } 
     ncentral=ablocks.size(); use_for_central_atom.resize( ablocks.size(), true );
>>>>>>> e9492f9d
     numberForCentralAtom = 1.0 / static_cast<double>( ablocks.size() );
     if( ablocks.size()==3 ){
         allthirdblockintasks=uselinkforthree=true;
         for(unsigned i=0;i<bookeeping.nrows();++i){
             for(unsigned j=0;j<bookeeping.ncols();++j){
                 unsigned ntper = bookeeping(i,j).second - bookeeping(i,j).first;
                 if( i==j && ntper==0 ){
                     continue;
                 } else if( ntper == 1 && allthirdblockintasks ){
                     allthirdblockintasks=true;
                 } else if( ntper != ablocks[2].size() ){
                     allthirdblockintasks=uselinkforthree=false;
                 } else {
                     allthirdblockintasks=false;
                 }
             }
         } 
     }
    
     if( allthirdblockintasks ) decoder.resize(2);
     else decoder.resize( ablocks.size() ); 
     unsigned code=1; for(unsigned i=0;i<decoder.size();++i){ decoder[decoder.size()-1-i]=code; code *= nblock; }
  } else if( !usespecies ){
     ncentral=ablocks.size(); use_for_central_atom.resize( ablocks.size(), true );
     numberForCentralAtom = 1.0 / static_cast<double>( ablocks.size() );
  }

  // Copy lists of atoms involved from base multicolvars 
  std::vector<AtomNumber> tmp_atoms, all_atoms;
  for(unsigned i=0;i<mybasemulticolvars.size();++i){
      BridgedMultiColvarFunction* mybr=dynamic_cast<BridgedMultiColvarFunction*>( mybasemulticolvars[i] );
      if( mybr ) tmp_atoms=(mybr->getPntrToMultiColvar())->getAbsoluteIndexes();
      else tmp_atoms=mybasemulticolvars[i]->getAbsoluteIndexes();
      for(unsigned j=0;j<tmp_atoms.size();++j) all_atoms.push_back( tmp_atoms[j] );
  } 
  // Get additional atom requests
  for(unsigned i=0;i<atoms.size();++i) all_atoms.push_back( atoms[i] );

  // Now make sure we get all the atom positions 
  ActionAtomistic::requestAtoms( all_atoms );
  // And setup dependencies
  for(unsigned i=0;i<mybasemulticolvars.size();++i) addDependency( mybasemulticolvars[i] );

  // Setup underlying ActionWithVessel
  readVesselKeywords();
}

void MultiColvarBase::setAtomsForCentralAtom( const std::vector<bool>& catom_ind ){
  unsigned nat=0; plumed_assert( catom_ind.size()==ablocks.size() );
  for(unsigned i=0;i<catom_ind.size();++i){
      use_for_central_atom[i]=catom_ind[i]; 
      if( use_for_central_atom[i] ) nat++;
  }
  plumed_dbg_assert( nat>0 ); ncentral=nat;
  numberForCentralAtom = 1.0 / static_cast<double>( nat );
}

void MultiColvarBase::turnOnDerivatives(){
  ActionWithValue::turnOnDerivatives();
  needsDerivatives(); 
  forcesToApply.resize( getNumberOfDerivatives() );
} 

void MultiColvarBase::setLinkCellCutoff( const double& lcut, double tcut ){
  plumed_assert( usespecies || ablocks.size()<4 );
  if( tcut<0 ) tcut=lcut;
  linkcells.setCutoff( lcut ); 
  threecells.setCutoff( tcut );
}

void MultiColvarBase::setupLinkCells(){
<<<<<<< HEAD
  if( !linkcells.enabled() ) return ;
  // Retrieve any atoms that haven't already been retrieved
  for(std::vector<MultiColvarBase*>::iterator p=mybasemulticolvars.begin();p!=mybasemulticolvars.end();++p){
     (*p)->retrieveAtoms();
  }
  retrieveAtoms();
=======
  if( (!usespecies && nblock==0) || !linkcells.enabled() ) return ;
>>>>>>> e9492f9d

  unsigned iblock;
  if( usespecies ){
      iblock=0; 
  } else if( ablocks.size()<4 ){ 
      iblock=1;  
  } else {
      plumed_error();
  }
 
  // Count number of currently active atoms
  unsigned nactive_atoms=0;
  for(unsigned i=0;i<ablocks[iblock].size();++i){
      if( isCurrentlyActive( iblock, ablocks[iblock][i] ) ) nactive_atoms++;
  }

  std::vector<Vector> ltmp_pos( nactive_atoms ); 
  std::vector<unsigned> ltmp_ind( nactive_atoms );

  nactive_atoms=0;
  if( usespecies ){
     for(unsigned i=0;i<ablocks[0].size();++i){
        if( !isCurrentlyActive( 0, ablocks[0][i] ) ) continue; 
        ltmp_ind[nactive_atoms]=ablocks[0][i];
        ltmp_pos[nactive_atoms]=getPositionOfAtomForLinkCells( ltmp_ind[nactive_atoms] );
        nactive_atoms++;
     }
  } else {
     for(unsigned i=0;i<ablocks[1].size();++i){
        if( !isCurrentlyActive( 1, ablocks[1][i] ) ) continue;
        ltmp_ind[nactive_atoms]=i; 
        ltmp_pos[nactive_atoms]=getPositionOfAtomForLinkCells( ablocks[1][i] );
        nactive_atoms++; 
     }
  }

  // Build the lists for the link cells
  linkcells.buildCellLists( ltmp_pos, ltmp_ind, getPbc() );
}

void MultiColvarBase::setupNonUseSpeciesLinkCells( const unsigned& my_always_active ){
  plumed_assert( !usespecies );
  if( !linkcells.enabled() ) return ;

  if( !uselinkforthree ){
     // Get some parallel info
     unsigned stride=comm.Get_size();
     unsigned rank=comm.Get_rank(); 
     if( serialCalculation() ){ stride=1; rank=0; }

     // Ensure we only do tasks where atoms are in appropriate link cells
     std::vector<unsigned> linked_atoms( 1+ablocks[1].size() ); deactivateAllTasks();
     for(unsigned i=rank;i<ablocks[0].size();i+=stride){
         if( !isCurrentlyActive( 0, ablocks[0][i] ) ) continue;
         unsigned natomsper=1; linked_atoms[0]=my_always_active;  // Note we always check atom 0 because it is simpler than changing LinkCells.cpp
         linkcells.retrieveNeighboringAtoms( getPositionOfAtomForLinkCells( ablocks[0][i] ), natomsper, linked_atoms );
         for(unsigned j=0;j<natomsper;++j){
             for(unsigned k=bookeeping(i,linked_atoms[j]).first;k<bookeeping(i,linked_atoms[j]).second;++k) taskFlags[k]=1;
         }
     }
     if( !serialCalculation() ) comm.Sum( taskFlags ); 
     lockContributors();
  } else { 
     // Get some parallel info
     unsigned stride=comm.Get_size();
     unsigned rank=comm.Get_rank();
     if( serialCalculation() ){ stride=1; rank=0; }

     unsigned nactive_three=0;
     for(unsigned i=0;i<ablocks[2].size();++i){
         if( isCurrentlyActive( 2, ablocks[2][i] ) ) nactive_three++;
     }

     std::vector<Vector> lttmp_pos( nactive_three );
     std::vector<unsigned> lttmp_ind( nactive_three );

     nactive_three=0;
     if( allthirdblockintasks ){
         for(unsigned i=0;i<ablocks[2].size();++i){
             if( !isCurrentlyActive( 2, ablocks[2][i] ) ) continue;
             lttmp_ind[nactive_three]=ablocks[2][i];
             lttmp_pos[nactive_three]=getPositionOfAtomForLinkCells( ablocks[2][i] );
             nactive_three++;
         }
     } else {
         for(unsigned i=0;i<ablocks[2].size();++i){
             if( !isCurrentlyActive( 2, ablocks[2][i] ) ) continue;
             lttmp_ind[nactive_three]=i;
             lttmp_pos[nactive_three]=getPositionOfAtomForLinkCells( ablocks[2][i] );
             nactive_three++;
         }
     }
     // Build the list of the link cells
     threecells.buildCellLists( lttmp_pos, lttmp_ind, getPbc() );

     // Ensure we only do tasks where atoms are in appropriate link cells
     deactivateAllTasks();
     std::vector<unsigned> linked_atoms( 1+ablocks[1].size() );
     std::vector<unsigned> tlinked_atoms( 1+ablocks[2].size() );
     for(unsigned i=rank;i<ablocks[0].size();i+=stride){
         if( !isCurrentlyActive( 0, ablocks[0][i] ) ) continue;
         unsigned natomsper=1; linked_atoms[0]=my_always_active;  // Note we always check atom 0 because it is simpler than changing LinkCells.cpp
         linkcells.retrieveNeighboringAtoms( getPositionOfAtomForLinkCells( ablocks[0][i] ), natomsper, linked_atoms );
         if( allthirdblockintasks ) {
             for(unsigned j=0;j<natomsper;++j){
                 for(unsigned k=bookeeping(i,linked_atoms[j]).first;k<bookeeping(i,linked_atoms[j]).second;++k) taskFlags[k]=1;
             }
         } else {
             unsigned ntatomsper=1; tlinked_atoms[0]=lttmp_ind[0];
             threecells.retrieveNeighboringAtoms( getPositionOfAtomForLinkCells( ablocks[0][i] ), ntatomsper, tlinked_atoms );
             for(unsigned j=0;j<natomsper;++j){
                 for(unsigned k=0;k<ntatomsper;++k) taskFlags[bookeeping(i,linked_atoms[j]).first+tlinked_atoms[k]]=1;
             }
         }
     }
     if( !serialCalculation() ) comm.Sum( taskFlags );
     lockContributors();
  } 
}

void MultiColvarBase::decodeIndexToAtoms( const unsigned& taskCode, std::vector<unsigned>& atoms ) const {
<<<<<<< HEAD
  plumed_dbg_assert( !usespecies && ablocks.size()<4 );
  if( atoms.size()!=decoder.size() ) atoms.resize( decoder.size() );

=======
  plumed_dbg_assert( atoms.size()==ablocks.size() && !usespecies && nblock>0 );
>>>>>>> e9492f9d
  unsigned scode = taskCode;
  for(unsigned i=0;i<decoder.size();++i){
      unsigned ind=( scode / decoder[i] );
      atoms[i] = ablocks[i][ind];
      scode -= ind*decoder[i];
  }
}

bool MultiColvarBase::setupCurrentAtomList( const unsigned& taskCode, AtomValuePack& myatoms ) const {
  if( usespecies ){
     if( isDensity() ) return true;
     std::vector<unsigned> task_atoms(1); task_atoms[0]=taskCode;
     unsigned natomsper=myatoms.setupAtomsFromLinkCells( task_atoms, getLinkCellPosition(task_atoms), linkcells );
     return natomsper>1;
<<<<<<< HEAD
  } else if( allthirdblockintasks ){ 
     plumed_dbg_assert( ablocks.size()==3 ); std::vector<unsigned> atoms(2); decodeIndexToAtoms( taskCode, atoms );
     unsigned natomsper=myatoms.setupAtomsFromLinkCells( atoms, getLinkCellPosition(atoms), threecells );
  } else if( ablocks.size()<4 ){
=======
  } else if( nblock>0 ){
>>>>>>> e9492f9d
     std::vector<unsigned> atoms( ablocks.size() );
     decodeIndexToAtoms( taskCode, atoms ); myatoms.setNumberOfAtoms( ablocks.size() );
     for(unsigned i=0;i<ablocks.size();++i) myatoms.setAtom( i, atoms[i] ); 
  } else {
     myatoms.setNumberOfAtoms( ablocks.size() );
     for(unsigned i=0;i<ablocks.size();++i) myatoms.setAtom( i, ablocks[i][taskCode] ); 
  } 
  return true;
}

void MultiColvarBase::setupActiveTaskSet( std::vector<unsigned>& active_tasks, const std::string& input_label ){
  if( !setup_completed ){ 
      bool justVolumes=false;
      if( usespecies ){
          justVolumes=true;
          for(unsigned i=0;i<getNumberOfVessels();++i){
              vesselbase::StoreDataVessel* mys=dynamic_cast<vesselbase::StoreDataVessel*>( getPntrToVessel(i) );
              if( mys ) continue;
              vesselbase::BridgeVessel* myb=dynamic_cast<vesselbase::BridgeVessel*>( getPntrToVessel(i) );
              if( !myb ){ justVolumes=false; break; }
              ActionVolume* myv=dynamic_cast<ActionVolume*>( myb->getOutputAction() );
              if( !myv ){ justVolumes=false; break; }
          }
      }
      deactivateAllTasks();
      if( justVolumes && mydata ){
          if( mydata->getNumberOfDataUsers()==0 ) justVolumes=false;

          for(unsigned i=0;i<mydata->getNumberOfDataUsers();++i){
              MultiColvarBase* myu=dynamic_cast<MultiColvarBase*>( mydata->getDataUser(i) );
              if( myu ){
                  myu->setupActiveTaskSet( taskFlags, getLabel() );
              } else {
                  for(unsigned i=0;i<getFullNumberOfTasks();++i) taskFlags[i]=1;
              }
          }
      }
      if( justVolumes ){
          for(unsigned j=0;j<getNumberOfVessels();++j){
              vesselbase::BridgeVessel* myb=dynamic_cast<vesselbase::BridgeVessel*>( getPntrToVessel(j) );
              if( !myb ) continue ;
              ActionVolume* myv=dynamic_cast<ActionVolume*>( myb->getOutputAction() );
              if( !myv ) continue ;
              myv->retrieveAtoms(); myv->setupRegions();
              
              for(unsigned i=0;i<getFullNumberOfTasks();++i){
                 if( myv->inVolumeOfInterest(i) ) taskFlags[i]=1;
              }
          }
      } else { 
          for(unsigned i=0;i<getFullNumberOfTasks();++i) taskFlags[i]=1;
      } 

      // Now activate all this class
      lockContributors();
      // Setup the link cells
      setupLinkCells();  
      // Ensures that setup is not performed multiple times during one cycle
      setup_completed=true;
  }

  // And activate the tasks in input action
  if( getLabel()!=input_label ){
      int input_code=-1;
      for(unsigned i=0;i<mybasemulticolvars.size();++i){
          if( mybasemulticolvars[i]->getLabel()==input_label ){ input_code=i; break; }
      }

      MultiValue my_tvals( getNumberOfQuantities(), getNumberOfDerivatives() ); 
      AtomValuePack mytmp_atoms( my_tvals, this );   
      for(unsigned i=0;i<getFullNumberOfTasks();++i){
          if( !taskIsCurrentlyActive(i) ) continue;
          setupCurrentAtomList( getTaskCode(i), mytmp_atoms );
          for(unsigned j=0;j<mytmp_atoms.getNumberOfAtoms();++j){
              unsigned itask=mytmp_atoms.getIndex(j);
              if( colvar_label[itask]==input_code ) active_tasks[ convertToLocalIndex( itask, input_code ) ]=1;   
          }
      }
  }
}

bool MultiColvarBase::filtersUsedAsInput(){
  bool inputAreFilters=false;
  for(unsigned i=0;i<mybasemulticolvars.size();++i){
      MultiColvarFilter* myfilt=dynamic_cast<MultiColvarFilter*>( mybasemulticolvars[i] );
      if( myfilt || mybasemulticolvars[i]->filtersUsedAsInput() ) inputAreFilters=true;
  }
  return inputAreFilters;
}

void MultiColvarBase::calculate(){ 
  // Recursive function that sets up tasks
  setupActiveTaskSet( taskFlags, getLabel() );

  // Check for filters and rerun setup of link cells if there are any
  if( colvar_label.size()>0 && filtersUsedAsInput() ) setupLinkCells();

  //  Setup the link cells if we are not using species
  if( !usespecies && ablocks.size()>1 ){
     // This loop finds the first active atom, which is always checked because
     // of a peculiarity in linkcells
     unsigned first_active;
     for(unsigned i=0;i<ablocks[0].size();++i){
        if( !isCurrentlyActive( 1, ablocks[1][i] ) ) continue;
        else {
           first_active=i; break;
        }
     }
     setupNonUseSpeciesLinkCells( first_active );
  }
  // And run all tasks
  runAllTasks();
}

void MultiColvarBase::calculateNumericalDerivatives( ActionWithValue* a ){
  if( colvar_label.size()>0 ) plumed_merror("cannot calculate numerical derivatives for this quantity");
  calculateAtomicNumericalDerivatives( this, 0 );
}

void MultiColvarBase::prepare(){
  setup_completed=false; atomsWereRetrieved=false;
}

void MultiColvarBase::retrieveAtoms(){
  if( !atomsWereRetrieved ){ ActionAtomistic::retrieveAtoms(); atomsWereRetrieved=true; }
}

void MultiColvarBase::addAtomDerivatives( const int& ival, const unsigned& iatom, const Vector& der, multicolvar::AtomValuePack& myatoms ) const {
  unsigned jatom=myatoms.getIndex(iatom);

  if( jatom<colvar_label.size() ){
      unsigned mmc=colvar_label[jatom];
      unsigned basen=0; for(unsigned i=0;i<mmc;++i) basen+=mybasemulticolvars[i]->getNumberOfAtoms();
      multicolvar::CatomPack atom0=mybasemulticolvars[mmc]->getCentralAtomPack( basen, convertToLocalIndex(jatom,mmc) );
      myatoms.addComDerivatives( ival, der, atom0 );
  } else {
      if( ival<0 ) myatoms.addTemporyAtomsDerivatives( iatom, der );
      else myatoms.addAtomsDerivatives( ival, iatom, der );
  }
}

void MultiColvarBase::performTask( const unsigned& task_index, const unsigned& current, MultiValue& myvals ) const {

  AtomValuePack myatoms( myvals, this );
  // Retrieve the atom list
  if( !setupCurrentAtomList( current, myatoms ) ) return;

  // Do a quick check on the size of this contribution  
  calculateWeight( current, myatoms ); 
  if( myatoms.getValue(0)<getTolerance() ){
     updateActiveAtoms( myatoms );
     return;   
  }

  // Compute everything
  double vv=doCalculation( task_index, myatoms ); 
  myatoms.setValue( 1, vv );
  return;
}

void MultiColvarBase::calculateWeight( const unsigned& taskCode, AtomValuePack& myatoms ) const {
  if( usespecies && taskCode<colvar_label.size() ){
      unsigned mmc=colvar_label[taskCode]; std::vector<double> old_data( mybasemulticolvars[mmc]->getNumberOfQuantities() );
      plumed_dbg_assert( mybasedata[mmc]->storedValueIsActive( convertToLocalIndex(taskCode,mmc) ) );
      mybasedata[mmc]->retrieveValueWithIndex( convertToLocalIndex(taskCode,mmc), false, old_data );
      myatoms.setValue( 0, old_data[0] );
      if( !doNotCalculateDerivatives() && mybasemulticolvars[mmc]->weightHasDerivatives ){
          MultiValue myder( mybasemulticolvars[mmc]->getNumberOfQuantities(), mybasemulticolvars[mmc]->getNumberOfDerivatives() );
          MultiValue& outder=myatoms.getUnderlyingMultiValue(); mybasedata[mmc]->retrieveDerivatives( convertToLocalIndex(taskCode,mmc), false, myder );
          for(unsigned j=0;j<myder.getNumberActive();++j){ unsigned jder=myder.getActiveIndex(j); outder.addDerivative( 0, jder, myder.getDerivative(0,jder) ); }
      }
  } else {
      myatoms.setValue( 0, 1.0 );
  }
}

double MultiColvarBase::doCalculation( const unsigned& taskIndex, AtomValuePack& myatoms ) const {
  if( colvar_label.size()>0 ) mybasedata[0]->resetTemporyMultiValues();
  double val=compute( taskIndex, myatoms ); updateActiveAtoms( myatoms );
  return val;
}

void MultiColvarBase::updateActiveAtoms( AtomValuePack& myatoms ) const {
  if( colvar_label.size()==0 ) myatoms.updateUsingIndices();
  else myatoms.updateDynamicList();
}

Vector MultiColvarBase::getCentralAtomPos( const unsigned& taskIndex ){
  unsigned curr=getTaskCode( taskIndex );

  if( usespecies || isDensity() ){
     return getPositionOfAtomForLinkCells(curr);
  } else if( nblock>0 ){
     // double factor=1.0/static_cast<double>( ablocks.size() );
     Vector mypos; mypos.zero(); 
     std::vector<unsigned> atoms( ablocks.size() ); decodeIndexToAtoms( curr, atoms );
     for(unsigned i=0;i<ablocks.size();++i){
         if( use_for_central_atom[i] ) mypos+=numberForCentralAtom*getPositionOfAtomForLinkCells(atoms[i]); 
     }
     return mypos;
  } else {
     Vector mypos; mypos.zero();
     for(unsigned i=0;i<ablocks.size();++i){
         if( use_for_central_atom[i] ) mypos+=numberForCentralAtom*getPositionOfAtomForLinkCells(ablocks[i][curr]);
     }
     return mypos;
  }
}

CatomPack MultiColvarBase::getCentralAtomPack( const unsigned& basn, const unsigned& taskIndex ){
  unsigned curr=getTaskCode( taskIndex );

  CatomPack mypack;
  if(usespecies){
     mypack.resize(1);
     mypack.setIndex( 0, basn + curr );
     mypack.setDerivative( 0, Tensor::identity() );
  } else if( nblock>0 ){
     mypack.resize(ncentral); unsigned k=0;
     std::vector<unsigned> atoms( ablocks.size() ); decodeIndexToAtoms( curr, atoms );
     for(unsigned i=0;i<ablocks.size();++i){
         if( use_for_central_atom[i] ){
             mypack.setIndex( k, basn + atoms[i] );
             mypack.setDerivative( k, numberForCentralAtom*Tensor::identity() );
             k++;
         }
     }
  } else {
     mypack.resize(ncentral); unsigned k=0;
     for(unsigned i=0;i<ablocks.size();++i){
         if( use_for_central_atom[i] ){
             mypack.setIndex( k, basn + ablocks[i][curr] );
             mypack.setDerivative( k, numberForCentralAtom*Tensor::identity() );
             k++;
         }
     }
  }
  return mypack;
} 

Vector MultiColvarBase::getSeparation( const Vector& vec1, const Vector& vec2 ) const {
  if(usepbc){ return pbcDistance( vec1, vec2 ); }
  else{ return delta( vec1, vec2 ); }
}

void MultiColvarBase::applyPbc(std::vector<Vector>& dlist, unsigned int max_index) const {
   if (usepbc) pbcApply(dlist, max_index);
}

void MultiColvarBase::apply(){
  if( getForcesFromVessels( forcesToApply ) ) setForcesOnAtoms( forcesToApply );
}
     
}
}<|MERGE_RESOLUTION|>--- conflicted
+++ resolved
@@ -71,15 +71,11 @@
 allthirdblockintasks(false),
 uselinkforthree(false),
 linkcells(comm),
-<<<<<<< HEAD
 threecells(comm),
 setup_completed(false),
 atomsWereRetrieved(false),
-usespecies(false)
-=======
 usespecies(false),
 nblock(0)
->>>>>>> e9492f9d
 {
   if( keywords.exists("NOPBC") ){ 
     bool nopbc=!usepbc; parseFlag("NOPBC",nopbc);
@@ -133,18 +129,11 @@
 
 void MultiColvarBase::setupMultiColvarBase( const std::vector<AtomNumber>& atoms ){
   // Setup decoder array
-<<<<<<< HEAD
-  if( !usespecies && ablocks.size()<4 ){
-     use_for_central_atom.resize( ablocks.size(), true );
-=======
   if( !usespecies && nblock>0 ){
      // Check if number of atoms is too large
-     if( pow( nblock, ablocks.size()+1)>std::numeric_limits<unsigned>::max() ) error("number of atoms in groups is too big for PLUMED to handle"); 
-
-     decoder.resize( ablocks.size() ); unsigned code=1;
-     for(unsigned i=0;i<ablocks.size();++i){ decoder[ablocks.size()-1-i]=code; code *= nblock; } 
+     if( pow( nblock, ablocks.size() )>std::numeric_limits<unsigned>::max() ) error("number of atoms in groups is too big for PLUMED to handle"); 
+
      ncentral=ablocks.size(); use_for_central_atom.resize( ablocks.size(), true );
->>>>>>> e9492f9d
      numberForCentralAtom = 1.0 / static_cast<double>( ablocks.size() );
      if( ablocks.size()==3 ){
          allthirdblockintasks=uselinkforthree=true;
@@ -216,16 +205,12 @@
 }
 
 void MultiColvarBase::setupLinkCells(){
-<<<<<<< HEAD
-  if( !linkcells.enabled() ) return ;
+  if( (!usespecies && nblock==0) || !linkcells.enabled() ) return ;
   // Retrieve any atoms that haven't already been retrieved
   for(std::vector<MultiColvarBase*>::iterator p=mybasemulticolvars.begin();p!=mybasemulticolvars.end();++p){
      (*p)->retrieveAtoms();
   }
   retrieveAtoms();
-=======
-  if( (!usespecies && nblock==0) || !linkcells.enabled() ) return ;
->>>>>>> e9492f9d
 
   unsigned iblock;
   if( usespecies ){
@@ -268,7 +253,7 @@
 
 void MultiColvarBase::setupNonUseSpeciesLinkCells( const unsigned& my_always_active ){
   plumed_assert( !usespecies );
-  if( !linkcells.enabled() ) return ;
+  if( nblock==0 || !linkcells.enabled() ) return ;
 
   if( !uselinkforthree ){
      // Get some parallel info
@@ -347,13 +332,9 @@
 }
 
 void MultiColvarBase::decodeIndexToAtoms( const unsigned& taskCode, std::vector<unsigned>& atoms ) const {
-<<<<<<< HEAD
-  plumed_dbg_assert( !usespecies && ablocks.size()<4 );
+  plumed_dbg_assert( atoms.size()==ablocks.size() && !usespecies && nblock>0 );
   if( atoms.size()!=decoder.size() ) atoms.resize( decoder.size() );
 
-=======
-  plumed_dbg_assert( atoms.size()==ablocks.size() && !usespecies && nblock>0 );
->>>>>>> e9492f9d
   unsigned scode = taskCode;
   for(unsigned i=0;i<decoder.size();++i){
       unsigned ind=( scode / decoder[i] );
@@ -368,14 +349,10 @@
      std::vector<unsigned> task_atoms(1); task_atoms[0]=taskCode;
      unsigned natomsper=myatoms.setupAtomsFromLinkCells( task_atoms, getLinkCellPosition(task_atoms), linkcells );
      return natomsper>1;
-<<<<<<< HEAD
   } else if( allthirdblockintasks ){ 
      plumed_dbg_assert( ablocks.size()==3 ); std::vector<unsigned> atoms(2); decodeIndexToAtoms( taskCode, atoms );
      unsigned natomsper=myatoms.setupAtomsFromLinkCells( atoms, getLinkCellPosition(atoms), threecells );
-  } else if( ablocks.size()<4 ){
-=======
   } else if( nblock>0 ){
->>>>>>> e9492f9d
      std::vector<unsigned> atoms( ablocks.size() );
      decodeIndexToAtoms( taskCode, atoms ); myatoms.setNumberOfAtoms( ablocks.size() );
      for(unsigned i=0;i<ablocks.size();++i) myatoms.setAtom( i, atoms[i] ); 
