/* +++++++++++++++++++++++++++++++++++++++++++++++++++++++++++++++++++++++++
   Copyright (c) 2013-2016 The plumed team
   (see the PEOPLE file at the root of the distribution for a list of names)

   See http://www.plumed.org for more information.

   This file is part of plumed, version 2.

   plumed is free software: you can redistribute it and/or modify
   it under the terms of the GNU Lesser General Public License as published by
   the Free Software Foundation, either version 3 of the License, or
   (at your option) any later version.

   plumed is distributed in the hope that it will be useful,
   but WITHOUT ANY WARRANTY; without even the implied warranty of
   MERCHANTABILITY or FITNESS FOR A PARTICULAR PURPOSE.  See the
   GNU Lesser General Public License for more details.

   You should have received a copy of the GNU Lesser General Public License
   along with plumed.  If not, see <http://www.gnu.org/licenses/>.
+++++++++++++++++++++++++++++++++++++++++++++++++++++++++++++++++++++++++ */
#include "MultiColvarBase.h"
#include "BridgedMultiColvarFunction.h"
#include "ActionVolume.h"
#include "MultiColvarFilter.h"
#include "vesselbase/Vessel.h"
#include "vesselbase/BridgeVessel.h"
#include "core/PlumedMain.h"
#include "core/ActionSet.h"
#include "tools/Pbc.h"
#include "AtomValuePack.h"
#include "CatomPack.h"
#include "CatomPack.h"
#include <vector>
#include <string>

using namespace std;

namespace PLMD{
namespace multicolvar{

void MultiColvarBase::registerKeywords( Keywords& keys ){
  Action::registerKeywords( keys );
  ActionWithValue::registerKeywords( keys );
  ActionAtomistic::registerKeywords( keys );
  keys.addFlag("NOPBC",false,"ignore the periodic boundary conditions when calculating distances");
  ActionWithVessel::registerKeywords( keys );
  keys.add("hidden","NL_STRIDE","the frequency with which the neighbor list should be updated. Between neighbour list update steps all quantities "
                                "that contributed less than TOL at the previous neighbor list update step are ignored.");
  keys.setComponentsIntroduction("When the label of this action is used as the input for a second you are not referring to a scalar quantity as you are in "
                                 "regular collective variables.  The label is used to reference the full set of quantities calculated by "
                                 "the action.  This is usual when using \\ref multicolvarfunction. Generally when doing this the previously calculated "
                                 "multicolvar will be referenced using the DATA keyword rather than ARG.\n\n"
                                 "This Action can be used to calculate the following scalar quantities directly.  These quantities are calculated by "
                                 "employing the keywords listed below. "
                                 "These quantities can then be referenced elsewhere in the input file by using this Action's label "
                                 "followed by a dot and the name of the quantity. Some amongst them can be calculated multiple times "
                                 "with different parameters.  In this case the quantities calculated can be referenced elsewhere in the "
                                 "input by using the name of the quantity followed by a numerical identifier "
                                 "e.g. <em>label</em>.lessthan-1, <em>label</em>.lessthan-2 etc.  When doing this and, for clarity we have "
                                 "made the label of the components customizable. As such by using the LABEL keyword in the description of the keyword "
                                 "input you can customize the component name");
} 

MultiColvarBase::MultiColvarBase(const ActionOptions&ao):
Action(ao),
ActionAtomistic(ao),
ActionWithValue(ao),
ActionWithVessel(ao),
usepbc(false),
allthirdblockintasks(false),
uselinkforthree(false),
linkcells(comm),
threecells(comm),
setup_completed(false),
atomsWereRetrieved(false),
usespecies(false),
nblock(0)
{
  if( keywords.exists("NOPBC") ){ 
    bool nopbc=!usepbc; parseFlag("NOPBC",nopbc);
    usepbc=!nopbc;
  } 
  if( keywords.exists("SPECIES") ) usespecies=true;
}

bool MultiColvarBase::interpretInputMultiColvars( const std::vector<std::string>& mlabs, const double& wtolerance ){
  if( mlabs.size()==0 ) return false;

  std::string mname;
  for(unsigned i=0;i<mlabs.size();++i){
      MultiColvarBase* mycolv = plumed.getActionSet().selectWithLabel<MultiColvarBase*>(mlabs[i]);
      if(!mycolv) return false;
      // Check all base multicolvars are of same type
      if( i==0 ){
          mname = mycolv->getName();
          if( mycolv->isPeriodic() ) error("multicolvar functions don't work with this multicolvar");
      } else {
          if( mname!=mycolv->getName() ) error("All input multicolvars must be of same type");
      }
      // And track which variable stores each colvar
      for(unsigned j=0;j<mycolv->getFullNumberOfTasks();++j) colvar_label.push_back( mybasemulticolvars.size() );
      // And store the multicolvar base
      mybasemulticolvars.push_back( mycolv );
      // And create a basedata stash
      mybasedata.push_back( mybasemulticolvars[mybasemulticolvars.size()-1]->buildDataStashes( true, wtolerance, this ) );
      // Check if weight has derivatives
      if( mybasemulticolvars[ mybasemulticolvars.size()-1 ]->weightHasDerivatives ) weightHasDerivatives=true;    
      plumed_assert( mybasemulticolvars.size()==mybasedata.size() );
  }

  log.printf("  using colvars calculated by actions "); 
  for(unsigned i=0;i<mlabs.size();++i) log.printf("%s ",mlabs[i].c_str() );
  log.printf("\n"); 
  return true;
}

void MultiColvarBase::addTaskToList( const unsigned& taskCode ){
  plumed_assert( getNumberOfVessels()==0 );
  ActionWithVessel::addTaskToList( taskCode );
}

void MultiColvarBase::resizeBookeepingArray( const unsigned& num1, const unsigned& num2 ){
  bookeeping.resize( num1, num2 );
  for(unsigned i=0;i<num1;++i){
      for(unsigned j=0;j<num2;++j){ bookeeping(i,j).first=0; bookeeping(i,j).second=0; }
  }
}

void MultiColvarBase::setupMultiColvarBase( const std::vector<AtomNumber>& atoms ){
  // Setup decoder array
  if( !usespecies && nblock>0 ){
<<<<<<< HEAD
=======
     // Check if number of atoms is too large
     if( std::pow( double(nblock), double(ablocks.size()) )>std::numeric_limits<unsigned>::max() ) error("number of atoms in groups is too big for PLUMED to handle"); 
>>>>>>> 417f97b8

     ncentral=ablocks.size(); use_for_central_atom.resize( ablocks.size(), true );
     numberForCentralAtom = 1.0 / static_cast<double>( ablocks.size() );
     if( ablocks.size()==3 ){
         allthirdblockintasks=uselinkforthree=true;
         for(unsigned i=0;i<bookeeping.nrows();++i){
             for(unsigned j=0;j<bookeeping.ncols();++j){
                 unsigned ntper = bookeeping(i,j).second - bookeeping(i,j).first;
                 if( i==j && ntper==0 ){
                     continue;
                 } else if( ntper == 1 && allthirdblockintasks ){
                     allthirdblockintasks=true;
                 } else if( ntper != ablocks[2].size() ){
                     allthirdblockintasks=uselinkforthree=false;
                 } else {
                     allthirdblockintasks=false;
                 }
             }
         } 
     }
    
     if( allthirdblockintasks ){
        decoder.resize(2); plumed_assert( ablocks.size()==3 );
        // Check if number of atoms is too large
        if( pow( nblock, 2 )>std::numeric_limits<unsigned>::max() ) error("number of atoms in groups is too big for PLUMED to handle");
     } else {
        decoder.resize( ablocks.size() ); 
        // Check if number of atoms is too large
        if( pow( nblock, ablocks.size() )>std::numeric_limits<unsigned>::max() ) error("number of atoms in groups is too big for PLUMED to handle");
     }
     unsigned code=1; for(unsigned i=0;i<decoder.size();++i){ decoder[decoder.size()-1-i]=code; code *= nblock; }
  } else if( !usespecies ){
     ncentral=ablocks.size(); use_for_central_atom.resize( ablocks.size(), true );
     numberForCentralAtom = 1.0 / static_cast<double>( ablocks.size() );
  }

  // Copy lists of atoms involved from base multicolvars 
  std::vector<AtomNumber> tmp_atoms, all_atoms;
  for(unsigned i=0;i<mybasemulticolvars.size();++i){
      BridgedMultiColvarFunction* mybr=dynamic_cast<BridgedMultiColvarFunction*>( mybasemulticolvars[i] );
      if( mybr ) tmp_atoms=(mybr->getPntrToMultiColvar())->getAbsoluteIndexes();
      else tmp_atoms=mybasemulticolvars[i]->getAbsoluteIndexes();
      for(unsigned j=0;j<tmp_atoms.size();++j) all_atoms.push_back( tmp_atoms[j] );
  } 
  // Get additional atom requests
  for(unsigned i=0;i<atoms.size();++i) all_atoms.push_back( atoms[i] );

  // Now make sure we get all the atom positions 
  ActionAtomistic::requestAtoms( all_atoms );
  // And setup dependencies
  for(unsigned i=0;i<mybasemulticolvars.size();++i) addDependency( mybasemulticolvars[i] );

  // Setup underlying ActionWithVessel
  readVesselKeywords();
}

void MultiColvarBase::setAtomsForCentralAtom( const std::vector<bool>& catom_ind ){
  unsigned nat=0; plumed_assert( catom_ind.size()==ablocks.size() );
  for(unsigned i=0;i<catom_ind.size();++i){
      use_for_central_atom[i]=catom_ind[i]; 
      if( use_for_central_atom[i] ) nat++;
  }
  plumed_dbg_assert( nat>0 ); ncentral=nat;
  numberForCentralAtom = 1.0 / static_cast<double>( nat );
}

void MultiColvarBase::turnOnDerivatives(){
  ActionWithValue::turnOnDerivatives();
  needsDerivatives(); 
  forcesToApply.resize( getNumberOfDerivatives() );
} 

void MultiColvarBase::setLinkCellCutoff( const double& lcut, double tcut ){
  plumed_assert( usespecies || ablocks.size()<4 );
  if( tcut<0 ) tcut=lcut;
  linkcells.setCutoff( lcut ); 
  threecells.setCutoff( tcut );
}

void MultiColvarBase::setupLinkCells(){
  if( (!usespecies && nblock==0) || !linkcells.enabled() ) return ;
  // Retrieve any atoms that haven't already been retrieved
  for(std::vector<MultiColvarBase*>::iterator p=mybasemulticolvars.begin();p!=mybasemulticolvars.end();++p){
     (*p)->retrieveAtoms();
  }
  retrieveAtoms();

  unsigned iblock;
  if( usespecies ){
      iblock=0; 
  } else if( ablocks.size()<4 ){ 
      iblock=1;  
  } else {
      plumed_error();
  }
 
  // Count number of currently active atoms
  unsigned nactive_atoms=0;
  for(unsigned i=0;i<ablocks[iblock].size();++i){
      if( isCurrentlyActive( iblock, ablocks[iblock][i] ) ) nactive_atoms++;
  }

  std::vector<Vector> ltmp_pos( nactive_atoms ); 
  std::vector<unsigned> ltmp_ind( nactive_atoms );

  nactive_atoms=0;
  if( usespecies ){
     for(unsigned i=0;i<ablocks[0].size();++i){
        if( !isCurrentlyActive( 0, ablocks[0][i] ) ) continue; 
        ltmp_ind[nactive_atoms]=ablocks[0][i];
        ltmp_pos[nactive_atoms]=getPositionOfAtomForLinkCells( ltmp_ind[nactive_atoms] );
        nactive_atoms++;
     }
  } else {
     for(unsigned i=0;i<ablocks[1].size();++i){
        if( !isCurrentlyActive( 1, ablocks[1][i] ) ) continue;
        ltmp_ind[nactive_atoms]=i; 
        ltmp_pos[nactive_atoms]=getPositionOfAtomForLinkCells( ablocks[1][i] );
        nactive_atoms++; 
     }
  }

  // Build the lists for the link cells
  linkcells.buildCellLists( ltmp_pos, ltmp_ind, getPbc() );
}

void MultiColvarBase::setupNonUseSpeciesLinkCells( const unsigned& my_always_active ){
  plumed_assert( !usespecies );
  if( nblock==0 || !linkcells.enabled() ) return ;

  if( !uselinkforthree ){
     // Get some parallel info
     unsigned stride=comm.Get_size();
     unsigned rank=comm.Get_rank(); 
     if( serialCalculation() ){ stride=1; rank=0; }

     // Ensure we only do tasks where atoms are in appropriate link cells
     std::vector<unsigned> linked_atoms( 1+ablocks[1].size() ); deactivateAllTasks();
     for(unsigned i=rank;i<ablocks[0].size();i+=stride){
         if( !isCurrentlyActive( 0, ablocks[0][i] ) ) continue;
         unsigned natomsper=1; linked_atoms[0]=my_always_active;  // Note we always check atom 0 because it is simpler than changing LinkCells.cpp
         linkcells.retrieveNeighboringAtoms( getPositionOfAtomForLinkCells( ablocks[0][i] ), natomsper, linked_atoms );
         for(unsigned j=0;j<natomsper;++j){
             for(unsigned k=bookeeping(i,linked_atoms[j]).first;k<bookeeping(i,linked_atoms[j]).second;++k) taskFlags[k]=1;
         }
     }
     if( !serialCalculation() ) comm.Sum( taskFlags ); 
     lockContributors();
  } else { 
     // Get some parallel info
     unsigned stride=comm.Get_size();
     unsigned rank=comm.Get_rank();
     if( serialCalculation() ){ stride=1; rank=0; }

     unsigned nactive_three=0;
     for(unsigned i=0;i<ablocks[2].size();++i){
         if( isCurrentlyActive( 2, ablocks[2][i] ) ) nactive_three++;
     }

     std::vector<Vector> lttmp_pos( nactive_three );
     std::vector<unsigned> lttmp_ind( nactive_three );

     nactive_three=0;
     if( allthirdblockintasks ){
         for(unsigned i=0;i<ablocks[2].size();++i){
             if( !isCurrentlyActive( 2, ablocks[2][i] ) ) continue;
             lttmp_ind[nactive_three]=ablocks[2][i];
             lttmp_pos[nactive_three]=getPositionOfAtomForLinkCells( ablocks[2][i] );
             nactive_three++;
         }
     } else {
         for(unsigned i=0;i<ablocks[2].size();++i){
             if( !isCurrentlyActive( 2, ablocks[2][i] ) ) continue;
             lttmp_ind[nactive_three]=i;
             lttmp_pos[nactive_three]=getPositionOfAtomForLinkCells( ablocks[2][i] );
             nactive_three++;
         }
     }
     // Build the list of the link cells
     threecells.buildCellLists( lttmp_pos, lttmp_ind, getPbc() );

     // Ensure we only do tasks where atoms are in appropriate link cells
     deactivateAllTasks();
     std::vector<unsigned> linked_atoms( 1+ablocks[1].size() );
     std::vector<unsigned> tlinked_atoms( 1+ablocks[2].size() );
     for(unsigned i=rank;i<ablocks[0].size();i+=stride){
         if( !isCurrentlyActive( 0, ablocks[0][i] ) ) continue;
         unsigned natomsper=1; linked_atoms[0]=my_always_active;  // Note we always check atom 0 because it is simpler than changing LinkCells.cpp
         linkcells.retrieveNeighboringAtoms( getPositionOfAtomForLinkCells( ablocks[0][i] ), natomsper, linked_atoms );
         if( allthirdblockintasks ) {
             for(unsigned j=0;j<natomsper;++j){
                 for(unsigned k=bookeeping(i,linked_atoms[j]).first;k<bookeeping(i,linked_atoms[j]).second;++k) taskFlags[k]=1;
             }
         } else {
             unsigned ntatomsper=1; tlinked_atoms[0]=lttmp_ind[0];
             threecells.retrieveNeighboringAtoms( getPositionOfAtomForLinkCells( ablocks[0][i] ), ntatomsper, tlinked_atoms );
             for(unsigned j=0;j<natomsper;++j){
                 for(unsigned k=0;k<ntatomsper;++k) taskFlags[bookeeping(i,linked_atoms[j]).first+tlinked_atoms[k]]=1;
             }
         }
     }
     if( !serialCalculation() ) comm.Sum( taskFlags );
     lockContributors();
  } 
}

void MultiColvarBase::decodeIndexToAtoms( const unsigned& taskCode, std::vector<unsigned>& atoms ) const {
  plumed_dbg_assert( !usespecies && nblock>0 );
  if( atoms.size()!=decoder.size() ) atoms.resize( decoder.size() );

  unsigned scode = taskCode;
  for(unsigned i=0;i<decoder.size();++i){
      unsigned ind=( scode / decoder[i] );
      atoms[i] = ablocks[i][ind];
      scode -= ind*decoder[i];
  }
}

bool MultiColvarBase::setupCurrentAtomList( const unsigned& taskCode, AtomValuePack& myatoms ) const {
  if( usespecies ){
     if( isDensity() ) return true;
     std::vector<unsigned> task_atoms(1); task_atoms[0]=taskCode;
     unsigned natomsper=myatoms.setupAtomsFromLinkCells( task_atoms, getLinkCellPosition(task_atoms), linkcells );
     return natomsper>1;
  } else if( allthirdblockintasks ){ 
     plumed_dbg_assert( ablocks.size()==3 ); std::vector<unsigned> atoms(2); decodeIndexToAtoms( taskCode, atoms );
     unsigned natomsper=myatoms.setupAtomsFromLinkCells( atoms, getLinkCellPosition(atoms), threecells );
  } else if( nblock>0 ){
     std::vector<unsigned> atoms( ablocks.size() );
     decodeIndexToAtoms( taskCode, atoms ); myatoms.setNumberOfAtoms( ablocks.size() );
     for(unsigned i=0;i<ablocks.size();++i) myatoms.setAtom( i, atoms[i] ); 
  } else {
     myatoms.setNumberOfAtoms( ablocks.size() );
     for(unsigned i=0;i<ablocks.size();++i) myatoms.setAtom( i, ablocks[i][taskCode] ); 
  } 
  return true;
}

void MultiColvarBase::setupActiveTaskSet( std::vector<unsigned>& active_tasks, const std::string& input_label ){
  if( !setup_completed ){ 
      bool justVolumes=false;
      if( usespecies ){
          justVolumes=true;
          for(unsigned i=0;i<getNumberOfVessels();++i){
              vesselbase::StoreDataVessel* mys=dynamic_cast<vesselbase::StoreDataVessel*>( getPntrToVessel(i) );
              if( mys ) continue;
              vesselbase::BridgeVessel* myb=dynamic_cast<vesselbase::BridgeVessel*>( getPntrToVessel(i) );
              if( !myb ){ justVolumes=false; break; }
              ActionVolume* myv=dynamic_cast<ActionVolume*>( myb->getOutputAction() );
              if( !myv ){ justVolumes=false; break; }
          }
      }
      deactivateAllTasks();
      if( justVolumes && mydata ){
          if( mydata->getNumberOfDataUsers()==0 ) justVolumes=false;

          for(unsigned i=0;i<mydata->getNumberOfDataUsers();++i){
              MultiColvarBase* myu=dynamic_cast<MultiColvarBase*>( mydata->getDataUser(i) );
              if( myu ){
                  myu->setupActiveTaskSet( taskFlags, getLabel() );
              } else {
                  for(unsigned i=0;i<getFullNumberOfTasks();++i) taskFlags[i]=1;
              }
          }
      }
      if( justVolumes ){
          for(unsigned j=0;j<getNumberOfVessels();++j){
              vesselbase::BridgeVessel* myb=dynamic_cast<vesselbase::BridgeVessel*>( getPntrToVessel(j) );
              if( !myb ) continue ;
              ActionVolume* myv=dynamic_cast<ActionVolume*>( myb->getOutputAction() );
              if( !myv ) continue ;
              myv->retrieveAtoms(); myv->setupRegions();
              
              for(unsigned i=0;i<getFullNumberOfTasks();++i){
                 if( myv->inVolumeOfInterest(i) ) taskFlags[i]=1;
              }
          }
      } else { 
          for(unsigned i=0;i<getFullNumberOfTasks();++i) taskFlags[i]=1;
      } 

      // Now activate all this class
      lockContributors();
      // Setup the link cells
      setupLinkCells();  
      // Ensures that setup is not performed multiple times during one cycle
      setup_completed=true;
  }

  // And activate the tasks in input action
  if( getLabel()!=input_label ){
      int input_code=-1;
      for(unsigned i=0;i<mybasemulticolvars.size();++i){
          if( mybasemulticolvars[i]->getLabel()==input_label ){ input_code=i; break; }
      }

      MultiValue my_tvals( getNumberOfQuantities(), getNumberOfDerivatives() ); 
      AtomValuePack mytmp_atoms( my_tvals, this );   
      for(unsigned i=0;i<getFullNumberOfTasks();++i){
          if( !taskIsCurrentlyActive(i) ) continue;
          setupCurrentAtomList( getTaskCode(i), mytmp_atoms );
          for(unsigned j=0;j<mytmp_atoms.getNumberOfAtoms();++j){
              unsigned itask=mytmp_atoms.getIndex(j);
              if( colvar_label[itask]==input_code ) active_tasks[ convertToLocalIndex( itask, input_code ) ]=1;   
          }
      }
  }
}

bool MultiColvarBase::filtersUsedAsInput(){
  bool inputAreFilters=false;
  for(unsigned i=0;i<mybasemulticolvars.size();++i){
      MultiColvarFilter* myfilt=dynamic_cast<MultiColvarFilter*>( mybasemulticolvars[i] );
      if( myfilt || mybasemulticolvars[i]->filtersUsedAsInput() ) inputAreFilters=true;
  }
  return inputAreFilters;
}

void MultiColvarBase::calculate(){ 
  // Recursive function that sets up tasks
  setupActiveTaskSet( taskFlags, getLabel() );

  // Check for filters and rerun setup of link cells if there are any
  if( colvar_label.size()>0 && filtersUsedAsInput() ) setupLinkCells();

  //  Setup the link cells if we are not using species
  if( !usespecies && ablocks.size()>1 ){
     // This loop finds the first active atom, which is always checked because
     // of a peculiarity in linkcells
     unsigned first_active;
     for(unsigned i=0;i<ablocks[0].size();++i){
        if( !isCurrentlyActive( 1, ablocks[1][i] ) ) continue;
        else {
           first_active=i; break;
        }
     }
     setupNonUseSpeciesLinkCells( first_active );
  }
  // And run all tasks
  runAllTasks();
}

void MultiColvarBase::calculateNumericalDerivatives( ActionWithValue* a ){
  if( colvar_label.size()>0 ) plumed_merror("cannot calculate numerical derivatives for this quantity");
  calculateAtomicNumericalDerivatives( this, 0 );
}

void MultiColvarBase::prepare(){
  setup_completed=false; atomsWereRetrieved=false;
}

void MultiColvarBase::retrieveAtoms(){
  if( !atomsWereRetrieved ){ ActionAtomistic::retrieveAtoms(); atomsWereRetrieved=true; }
}

void MultiColvarBase::addAtomDerivatives( const int& ival, const unsigned& iatom, const Vector& der, multicolvar::AtomValuePack& myatoms ) const {
  unsigned jatom=myatoms.getIndex(iatom);

  if( jatom<colvar_label.size() ){
      unsigned mmc=colvar_label[jatom];
      unsigned basen=0; for(unsigned i=0;i<mmc;++i) basen+=mybasemulticolvars[i]->getNumberOfAtoms();
      multicolvar::CatomPack atom0=mybasemulticolvars[mmc]->getCentralAtomPack( basen, convertToLocalIndex(jatom,mmc) );
      myatoms.addComDerivatives( ival, der, atom0 );
  } else {
      if( ival<0 ) myatoms.addTemporyAtomsDerivatives( iatom, der );
      else myatoms.addAtomsDerivatives( ival, iatom, der );
  }
}

void MultiColvarBase::performTask( const unsigned& task_index, const unsigned& current, MultiValue& myvals ) const {

  AtomValuePack myatoms( myvals, this );
  // Retrieve the atom list
  if( !setupCurrentAtomList( current, myatoms ) ) return;

  // Do a quick check on the size of this contribution  
  calculateWeight( current, myatoms ); 
  if( myatoms.getValue(0)<getTolerance() ){
     updateActiveAtoms( myatoms );
     return;   
  }

  // Compute everything
  double vv=doCalculation( task_index, myatoms ); 
  myatoms.setValue( 1, vv );
  return;
}

void MultiColvarBase::calculateWeight( const unsigned& taskCode, AtomValuePack& myatoms ) const {
  if( usespecies && taskCode<colvar_label.size() ){
      unsigned mmc=colvar_label[taskCode]; std::vector<double> old_data( mybasemulticolvars[mmc]->getNumberOfQuantities() );
      plumed_dbg_assert( mybasedata[mmc]->storedValueIsActive( convertToLocalIndex(taskCode,mmc) ) );
      mybasedata[mmc]->retrieveValueWithIndex( convertToLocalIndex(taskCode,mmc), false, old_data );
      myatoms.setValue( 0, old_data[0] );
      if( !doNotCalculateDerivatives() && mybasemulticolvars[mmc]->weightHasDerivatives ){
          MultiValue myder( mybasemulticolvars[mmc]->getNumberOfQuantities(), mybasemulticolvars[mmc]->getNumberOfDerivatives() );
          MultiValue& outder=myatoms.getUnderlyingMultiValue(); mybasedata[mmc]->retrieveDerivatives( convertToLocalIndex(taskCode,mmc), false, myder );
          for(unsigned j=0;j<myder.getNumberActive();++j){ unsigned jder=myder.getActiveIndex(j); outder.addDerivative( 0, jder, myder.getDerivative(0,jder) ); }
      }
  } else {
      myatoms.setValue( 0, 1.0 );
  }
}

double MultiColvarBase::doCalculation( const unsigned& taskIndex, AtomValuePack& myatoms ) const {
  if( colvar_label.size()>0 ) mybasedata[0]->resetTemporyMultiValues();
  double val=compute( taskIndex, myatoms ); updateActiveAtoms( myatoms );
  return val;
}

void MultiColvarBase::updateActiveAtoms( AtomValuePack& myatoms ) const {
  if( colvar_label.size()==0 ) myatoms.updateUsingIndices();
  else myatoms.updateDynamicList();
}

Vector MultiColvarBase::getCentralAtomPos( const unsigned& taskIndex ){
  unsigned curr=getTaskCode( taskIndex );

  if( usespecies || isDensity() ){
     return getPositionOfAtomForLinkCells(curr);
  } else if( nblock>0 ){
     // double factor=1.0/static_cast<double>( ablocks.size() );
     Vector mypos; mypos.zero(); 
     std::vector<unsigned> atoms( ablocks.size() ); decodeIndexToAtoms( curr, atoms );
     for(unsigned i=0;i<ablocks.size();++i){
         if( use_for_central_atom[i] ) mypos+=numberForCentralAtom*getPositionOfAtomForLinkCells(atoms[i]); 
     }
     return mypos;
  } else {
     Vector mypos; mypos.zero();
     for(unsigned i=0;i<ablocks.size();++i){
         if( use_for_central_atom[i] ) mypos+=numberForCentralAtom*getPositionOfAtomForLinkCells(ablocks[i][curr]);
     }
     return mypos;
  }
}

CatomPack MultiColvarBase::getCentralAtomPack( const unsigned& basn, const unsigned& taskIndex ){
  unsigned curr=getTaskCode( taskIndex );

  CatomPack mypack;
  if(usespecies){
     mypack.resize(1);
     mypack.setIndex( 0, basn + curr );
     mypack.setDerivative( 0, Tensor::identity() );
  } else if( nblock>0 ){
     mypack.resize(ncentral); unsigned k=0;
     std::vector<unsigned> atoms( ablocks.size() ); decodeIndexToAtoms( curr, atoms );
     for(unsigned i=0;i<ablocks.size();++i){
         if( use_for_central_atom[i] ){
             mypack.setIndex( k, basn + atoms[i] );
             mypack.setDerivative( k, numberForCentralAtom*Tensor::identity() );
             k++;
         }
     }
  } else {
     mypack.resize(ncentral); unsigned k=0;
     for(unsigned i=0;i<ablocks.size();++i){
         if( use_for_central_atom[i] ){
             mypack.setIndex( k, basn + ablocks[i][curr] );
             mypack.setDerivative( k, numberForCentralAtom*Tensor::identity() );
             k++;
         }
     }
  }
  return mypack;
} 

Vector MultiColvarBase::getSeparation( const Vector& vec1, const Vector& vec2 ) const {
  if(usepbc){ return pbcDistance( vec1, vec2 ); }
  else{ return delta( vec1, vec2 ); }
}

void MultiColvarBase::applyPbc(std::vector<Vector>& dlist, unsigned int max_index) const {
   if (usepbc) pbcApply(dlist, max_index);
}

void MultiColvarBase::apply(){
  if( getForcesFromVessels( forcesToApply ) ) setForcesOnAtoms( forcesToApply );
}
     
}
}<|MERGE_RESOLUTION|>--- conflicted
+++ resolved
@@ -130,11 +130,6 @@
 void MultiColvarBase::setupMultiColvarBase( const std::vector<AtomNumber>& atoms ){
   // Setup decoder array
   if( !usespecies && nblock>0 ){
-<<<<<<< HEAD
-=======
-     // Check if number of atoms is too large
-     if( std::pow( double(nblock), double(ablocks.size()) )>std::numeric_limits<unsigned>::max() ) error("number of atoms in groups is too big for PLUMED to handle"); 
->>>>>>> 417f97b8
 
      ncentral=ablocks.size(); use_for_central_atom.resize( ablocks.size(), true );
      numberForCentralAtom = 1.0 / static_cast<double>( ablocks.size() );
@@ -159,11 +154,11 @@
      if( allthirdblockintasks ){
         decoder.resize(2); plumed_assert( ablocks.size()==3 );
         // Check if number of atoms is too large
-        if( pow( nblock, 2 )>std::numeric_limits<unsigned>::max() ) error("number of atoms in groups is too big for PLUMED to handle");
+        if( pow( double(nblock), 2.0 )>std::numeric_limits<unsigned>::max() ) error("number of atoms in groups is too big for PLUMED to handle");
      } else {
         decoder.resize( ablocks.size() ); 
         // Check if number of atoms is too large
-        if( pow( nblock, ablocks.size() )>std::numeric_limits<unsigned>::max() ) error("number of atoms in groups is too big for PLUMED to handle");
+        if( pow( double(nblock), double(ablocks.size()) )>std::numeric_limits<unsigned>::max() ) error("number of atoms in groups is too big for PLUMED to handle");
      }
      unsigned code=1; for(unsigned i=0;i<decoder.size();++i){ decoder[decoder.size()-1-i]=code; code *= nblock; }
   } else if( !usespecies ){
