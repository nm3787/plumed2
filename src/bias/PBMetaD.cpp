/* +++++++++++++++++++++++++++++++++++++++++++++++++++++++++++++++++++++++++
   Copyright (c) 2015,2016 The plumed team
   (see the PEOPLE file at the root of the distribution for a list of names)

   See http://www.plumed.org for more information.

   This file is part of plumed, version 2.

   plumed is free software: you can redistribute it and/or modify
   it under the terms of the GNU Lesser General Public License as published by
   the Free Software Foundation, either version 3 of the License, or
   (at your option) any later version.

   plumed is distributed in the hope that it will be useful,
   but WITHOUT ANY WARRANTY; without even the implied warranty of
   MERCHANTABILITY or FITNESS FOR A PARTICULAR PURPOSE.  See the
   GNU Lesser General Public License for more details.

   You should have received a copy of the GNU Lesser General Public License
   along with plumed.  If not, see <http://www.gnu.org/licenses/>.
+++++++++++++++++++++++++++++++++++++++++++++++++++++++++++++++++++++++++ */
#include "Bias.h"
#include "ActionRegister.h"
#include "core/ActionSet.h"
#include "tools/Grid.h"
#include "core/PlumedMain.h"
#include "core/Atoms.h"
#include "tools/Exception.h"
#include "tools/Random.h"
#include <string>
#include <cstring>
#include "tools/File.h"
#include "time.h"
#include <iostream>
#include <limits>

#define DP2CUTOFF 6.25

using namespace std;


namespace PLMD{
namespace bias{

//+PLUMEDOC BIAS PBMETAD 
/*
Used to performed Parallel Bias MetaDynamics.

This action activate Parallel Bias MetaDynamics (PBMetaD) \cite pbmetad, a version of MetaDynamics \cite metad in which 
multiple low-dimensional bias potentials are applied in parallel.
In the current implementation, these have the form of mono-dimensional MetaDynamics bias
potentials:

\f[
{V(s_1,t), ..., V(s_N,t)}
\f]

where:

\f[
V(s_i,t) = \sum_{ k \tau < t} W_i(k \tau)
\exp\left(
- \frac{(s_i-s_i^{(0)}(k \tau))^2}{2\sigma_i^2}
\right).
\f]

To ensure the convergence of each mono-dimensional bias potential to the corresponding free energy,
at each deposition step the Gaussian heights are multiplied by the so-called conditional term:

\f[
W_i(k \tau)=W_0 \frac{\exp\left(
- \frac{V(s_i,k \tau)}{k_B T}
\right)}{\sum_{i=1}^N 
\exp\left(
- \frac{V(s_i,k \tau)}{k_B T}
\right)}
\f]

where \f$W_0\f$ is the initial Gaussian height.

The PBMetaD bias potential is defined by:

\f[
V_{PB}(\vec{s},t) = -k_B T \log{\sum_{i=1}^N 
\exp\left(
- \frac{V(s_i,t)}{k_B T}
\right)}.
\f]


Information on the Gaussian functions that build each bias potential are printed to 
multiple HILLS files, which 
are used both to restart the calculation and to reconstruct the mono-dimensional 
free energies as a function of the corresponding CVs. 
These can be reconstructed using the \ref sum_hills utility because the final bias is given
by: 

\f[
V(s_i) = -F(s_i)
\f]

Currently, only a subset of the \ref METAD options are available in PBMetaD.

The bias potentials can be stored on a grid to increase performances of long PBMetaD simulations.
You should
provide either the number of bins for every collective variable (GRID_BIN) or
the desired grid spacing (GRID_SPACING). In case you provide both PLUMED will use
the most conservative choice (highest number of bins) for each dimension.
In case you do not provide any information about bin size (neither GRID_BIN nor GRID_SPACING)
and if Gaussian width is fixed PLUMED will use 1/5 of the Gaussian width as grid spacing.
This default choice should be reasonable for most applications.

Another option that is available is well-tempered metadynamics \cite Barducci:2008. In this
variant of PBMetaD the heights of the Gaussian hills are rescaled at each step by the 
additional well-tempered metadynamics term.
This  ensures that each bias converges more smoothly. It should be noted that, in the case of well-tempered metadynamics, in
the output printed the Gaussian height is re-scaled using the bias factor.
Also notice that with well-tempered metadynamics the HILLS files do not contain the bias,
but the negative of the free-energy estimate. This choice has the advantage that
one can restart a simulation using a different value for the \f$\Delta T\f$. The applied bias will be scaled accordingly.

With the keyword INTERVAL one changes the metadynamics algorithm setting the bias force equal to zero 
outside boundary \cite baftizadeh2012protein. If, for example, metadynamics is performed on a CV s and one is interested only 
to the free energy for s > sw, the history dependent potential is still updated according to the above
equations but the metadynamics force is set to zero for s < sw. Notice that Gaussians are added also 
if s < sw, as the tails of these Gaussians influence VG in the relevant region s > sw. In this way, the 
force on the system in the region s > sw comes from both metadynamics and the force field, in the region 
s < sw only from the latter. This approach allows obtaining a history-dependent bias potential VG that 
fluctuates around a stable estimator, equal to the negative of the free energy far enough from the 
boundaries. Note that:
- It works only for one-dimensional biases;
- It works both with and without GRID;
- The interval limit sw in a region where the free energy derivative is not large;
- If in the region outside the limit sw the system has a free energy minimum, the INTERVAL keyword should 
  be used together with a \ref UPPER_WALLS or \ref LOWER_WALLS at sw.
  
Multiple walkers  \cite multiplewalkers can also be used, in the MPI implementation only. See below the examples.

\par Examples
The following input is for PBMetaD calculation using as
collective variables the distance between atoms 3 and 5
and the distance between atoms 2 and 4. The value of the CVs and
the PBMetaD bias potential are written to the COLVAR file every 100 steps.
\verbatim
DISTANCE ATOMS=3,5 LABEL=d1
DISTANCE ATOMS=2,4 LABEL=d2
PBMETAD ARG=d1,d2 SIGMA=0.2,0.2 HEIGHT=0.3 PACE=500 LABEL=pb FILE=HILLS_d1,HILLS_d2
PRINT ARG=d1,d2,pb.bias STRIDE=100 FILE=COLVAR
\endverbatim
(See also \ref DISTANCE and \ref PRINT).

\par
If you use well-tempered metadynamics, you should specify a single biasfactor and initial
Gaussian height. 
\verbatim
DISTANCE ATOMS=3,5 LABEL=d1
DISTANCE ATOMS=2,4 LABEL=d2
PBMETAD ...
ARG=d1,d2 SIGMA=0.2,0.2 HEIGHT=0.3 
PACE=500 BIASFACTOR=8 LABEL=pb 
FILE=HILLS_d1,HILLS_d2
... PBMETAD
PRINT ARG=d1,d2,pb.bias STRIDE=100 FILE=COLVAR
\endverbatim

\par 
Only the MPI version of multiple-walkers is currently implemented.
\verbatim
DISTANCE ATOMS=3,5 LABEL=d1
DISTANCE ATOMS=2,4 LABEL=d2
PBMETAD ...
ARG=d1,d2 SIGMA=0.2,0.2 HEIGHT=0.3 
PACE=500 BIASFACTOR=8 LABEL=pb 
FILE=HILLS_d1,HILLS_d2
MULTIPLE_WALKERS
... PBMETAD
PRINT ARG=d1,d2,pb.bias STRIDE=100 FILE=COLVAR
\endverbatim

*/
//+ENDPLUMEDOC

class PBMetaD : public Bias{

private:
  struct Gaussian {
   vector<double> center;
   vector<double> sigma;
   double height;
   Gaussian(const vector<double> & center,const vector<double> & sigma, double height):
     center(center),sigma(sigma),height(height){}
  };
  vector<double> sigma0_;
  vector< vector<Gaussian> > hills_;
  vector<OFile*> hillsOfiles_;
  vector<OFile*> gridfiles_;
  vector<Grid*> BiasGrids_;
  bool    grid_;
  double  height0_;
  double  biasf_;
  double  kbt_;
  int     stride_;
  int     wgridstride_;
  bool    welltemp_;
  bool    multiple_w;
  unsigned nw_;
  vector<double> uppI_;
  vector<double> lowI_;
  vector<bool>  doInt_;
  bool isFirstStep;

  void   readGaussians(unsigned iarg, IFile*);
  bool   readChunkOfGaussians(unsigned iarg, IFile *ifile, unsigned n);
  void   writeGaussian(unsigned iarg, const Gaussian&, OFile*);
  void   addGaussian(unsigned iarg, const Gaussian&);
  double getBiasAndDerivatives(unsigned iarg, const vector<double>&, double* der=NULL);
  double evaluateGaussian(unsigned iarg, const vector<double>&, const Gaussian&,double* der=NULL);
  vector<unsigned> getGaussianSupport(unsigned iarg, const Gaussian&);
  bool   scanOneHill(unsigned iarg, IFile *ifile,  vector<Value> &v, vector<double> &center, vector<double>  &sigma, double &height);
  std::string fmt;

public:
  explicit PBMetaD(const ActionOptions&);
  ~PBMetaD();
  void calculate();
  void update();
  static void registerKeywords(Keywords& keys);
};

PLUMED_REGISTER_ACTION(PBMetaD,"PBMETAD")

void PBMetaD::registerKeywords(Keywords& keys){
  Bias::registerKeywords(keys);
  keys.use("ARG");
  keys.add("compulsory","SIGMA","the widths of the Gaussian hills");
  keys.add("compulsory","PACE","the frequency for hill addition, one for all biases");
  keys.add("compulsory","FILE","files in which the lists of added hills are stored");
  keys.add("optional","HEIGHT","the height of the Gaussian hills, one for all biases. Compulsory unless TAU, TEMP and BIASFACTOR are given");
  keys.add("optional","FMT","specify format for HILLS files (useful for decrease the number of digits in regtests)");
  keys.add("optional","BIASFACTOR","use well tempered metadynamics with this biasfactor, one for all biases.  Please note you must also specify temp");
  keys.add("optional","TEMP","the system temperature - this is only needed if you are doing well-tempered metadynamics");
  keys.add("optional","TAU","in well tempered metadynamics, sets height to (kb*DeltaT*pace*timestep)/tau");
  keys.add("optional","GRID_RFILES", "read grid for the bias");
  keys.add("optional","GRID_WFILES", "dump grid for the bias");
  keys.add("optional","GRID_WSTRIDE", "frequency for dumping the grid");
  keys.add("optional","GRID_MIN","the lower bounds for the grid");
  keys.add("optional","GRID_MAX","the upper bounds for the grid");
  keys.add("optional","GRID_BIN","the number of bins for the grid");
  keys.add("optional","GRID_SPACING","the approximate grid spacing (to be used as an alternative or together with GRID_BIN)");
  keys.addFlag("GRID_SPARSE",false,"use a sparse grid to store hills");
  keys.addFlag("GRID_NOSPLINE",false,"don't use spline interpolation with grids");
  keys.add("optional","INTERVAL_MIN","monodimensional lower limits, outside the limits the system will not feel the biasing force.");
  keys.add("optional","INTERVAL_MAX","monodimensional upper limits, outside the limits the system will not feel the biasing force.");
  keys.addFlag("MULTIPLE_WALKERS",false,"Switch on MPI version of multiple walkers");
  keys.use("RESTART");
  keys.use("UPDATE_FROM");
  keys.use("UPDATE_UNTIL");
}

PBMetaD::~PBMetaD(){
  for(unsigned i=0; i<BiasGrids_.size();   ++i) delete BiasGrids_[i];
  for(unsigned i=0; i<hillsOfiles_.size(); ++i){
   hillsOfiles_[i]->close();
   delete hillsOfiles_[i];
  }
  if(wgridstride_ > 0) {
   for(unsigned i=0; i<gridfiles_.size(); ++i) {
    gridfiles_[i]->close();
    delete gridfiles_[i];
   }
  }
}

PBMetaD::PBMetaD(const ActionOptions& ao):
PLUMED_BIAS_INIT(ao),
grid_(false), height0_(std::numeric_limits<double>::max()),
biasf_(1.0), kbt_(0.0), stride_(0), wgridstride_(0), welltemp_(false),
multiple_w(false), isFirstStep(true)
{

  parse("FMT",fmt);

  // parse the sigma
  parseVector("SIGMA",sigma0_);
  if( sigma0_.size()!=getNumberOfArguments() ) error("number of arguments does not match number of SIGMA parameters");
 
  // note: HEIGHT is not compulsory, since one could use the TAU keyword, see below
  parse("HEIGHT",height0_);
  parse("PACE",stride_);
  if(stride_<=0) error("frequency for hill addition is nonsensical");
  
  vector<string> hillsfname;
  parseVector("FILE",hillsfname);
  if( hillsfname.size()!=getNumberOfArguments() ) error("number of FILE arguments does not match number of HILLS files");

  parse("BIASFACTOR",biasf_);
  if( biasf_<1.0 ) error("well tempered bias factor is nonsensical");
  double temp=0.0;
  parse("TEMP",temp);
  if(temp>0.0) kbt_=plumed.getAtoms().getKBoltzmann()*temp;
  else kbt_=plumed.getAtoms().getKbT();
  if(biasf_>1.0){
    if(kbt_==0.0) error("Unless the MD engine passes the temperature to plumed, with well-tempered metad you must specify it using TEMP");
    welltemp_=true;
  }
  double tau=0.0;
  parse("TAU",tau);
  if(tau==0.0){
    if(height0_==std::numeric_limits<double>::max()) error("At least one between HEIGHT and TAU should be specified");
    // if tau is not set, we compute it here from the other input parameters
    if(welltemp_) tau=(kbt_*(biasf_-1.0))/height0_*getTimeStep()*stride_;
  } else {
    if(!welltemp_)error("TAU only makes sense in well-tempered metadynamics");
    if(height0_!=std::numeric_limits<double>::max()) error("At most one between HEIGHT and TAU should be specified");
    height0_=(kbt_*(biasf_-1.0))/tau*getTimeStep()*stride_;
  }
  
  // MPI version
  parseFlag("MULTIPLE_WALKERS",multiple_w);

  // Grid file
  vector<string> gridfilenames_;
  parseVector("GRID_WFILES",gridfilenames_);
  parse("GRID_WSTRIDE",wgridstride_);
  if (wgridstride_ == 0 && gridfilenames_.size() > 0) {
    error("frequency with which to output grid not specified use GRID_WSTRIDE");
  }
  if(gridfilenames_.size() > 0 && hillsfname.size() > 0 && gridfilenames_.size() != hillsfname.size()) 
    error("number of GRID_WFILES arguments does not match number of HILLS files");

  // Read grid
  vector<string> gridreadfilenames_;
  parseVector("GRID_RFILES",gridreadfilenames_);
  
  // Grid Stuff
  vector<std::string> gmin(getNumberOfArguments());
  parseVector("GRID_MIN",gmin);
  if(gmin.size()!=getNumberOfArguments() && gmin.size()!=0) error("not enough values for GRID_MIN");
  vector<std::string> gmax(getNumberOfArguments());
  parseVector("GRID_MAX",gmax);
  if(gmax.size()!=getNumberOfArguments() && gmax.size()!=0) error("not enough values for GRID_MAX");
  vector<unsigned> gbin(getNumberOfArguments());
  vector<double>   gspacing;
  parseVector("GRID_BIN",gbin);
  if(gbin.size()!=getNumberOfArguments() && gbin.size()!=0) error("not enough values for GRID_BIN");
  parseVector("GRID_SPACING",gspacing);
  if(gspacing.size()!=getNumberOfArguments() && gspacing.size()!=0) error("not enough values for GRID_SPACING");
  if(gmin.size()!=gmax.size()) error("GRID_MAX and GRID_MIN should be either present or absent");
  if(gspacing.size()!=0 && gmin.size()==0) error("If GRID_SPACING is present also GRID_MIN should be present");
  if(gbin.size()!=0     && gmin.size()==0) error("If GRID_SPACING is present also GRID_MIN should be present");
  if(gmin.size()!=0){
    if(gbin.size()==0 && gspacing.size()==0){
        log<<"  Binsize not specified, 1/10 of sigma will be be used\n";
        plumed_assert(sigma0_.size()==getNumberOfArguments());
        gspacing.resize(getNumberOfArguments());
        for(unsigned i=0;i<gspacing.size();i++) gspacing[i]=0.1*sigma0_[i];
    } else if(gspacing.size()!=0 && gbin.size()==0){
      log<<"  The number of bins will be estimated from GRID_SPACING\n";
    } else if(gspacing.size()!=0 && gbin.size()!=0){
      log<<"  You specified both GRID_BIN and GRID_SPACING\n";
      log<<"  The more conservative (highest) number of bins will be used for each variable\n";
    }
    if(gbin.size()==0) gbin.assign(getNumberOfArguments(),1);
    if(gspacing.size()!=0) for(unsigned i=0;i<getNumberOfArguments();i++){
      double a,b;
      Tools::convert(gmin[i],a);
      Tools::convert(gmax[i],b);
      unsigned n=((b-a)/gspacing[i])+1;
      if(gbin[i]<n) gbin[i]=n;
    }
  }
  bool sparsegrid=false;
  parseFlag("GRID_SPARSE",sparsegrid);
  bool nospline=false;
  parseFlag("GRID_NOSPLINE",nospline);
  bool spline=!nospline;
  if(gbin.size()>0){grid_=true;}
  if(!grid_&&gridfilenames_.size() > 0) error("To write a grid you need first to define it!");
  if(!grid_&&gridreadfilenames_.size() > 0) error("To read a grid you need first to define it!");

  doInt_.resize(getNumberOfArguments(),false);  
  // Interval keyword
  parseVector("INTERVAL_MIN",lowI_);
  parseVector("INTERVAL_MAX",uppI_);
  // various checks
  if(lowI_.size()!=uppI_.size()) error("both a lower and an upper limits must be provided with INTERVAL");
  if(lowI_.size()!=0 && lowI_.size()!=getNumberOfArguments()) error("check number of argument of INTERVAL");
  for(unsigned i=0; i<lowI_.size(); ++i) {
    if(uppI_[i]<lowI_[i]) error("The Upper limit must be greater than the Lower limit!");
    if(getPntrToArgument(i)->isPeriodic()) warning("INTERVAL is not used for periodic variables");
    else doInt_[i]=true;
  }
 
  checkRead();

  log.printf("  Gaussian width ");
  for(unsigned i=0;i<sigma0_.size();++i) log.printf(" %f",sigma0_[i]);
  log.printf("  Gaussian height %f\n",height0_);
  log.printf("  Gaussian deposition pace %d\n",stride_); 

  log.printf("  Gaussian files ");
  for(unsigned i=0; i<hillsfname.size(); ++i) log.printf("%s ",hillsfname[i].c_str());
  log.printf("\n");
  if(welltemp_){
    log.printf("  Well-Tempered Bias Factor %f\n",biasf_);
    log.printf("  Hills relaxation time (tau) %f\n",tau);
    log.printf("  KbT %f\n",kbt_);
  }
  if(multiple_w) log.printf("  Multiple walkers active using MPI communnication\n");
  for(unsigned i=0; i<doInt_.size();i++) {
    if(doInt_[i]) log.printf("  Upper and Lower limits boundaries for the bias of CV %u are activated\n", i);
  }
  if(grid_){
   log.printf("  Grid min");
   for(unsigned i=0;i<gmin.size();++i) log.printf(" %s",gmin[i].c_str() );
   log.printf("\n");
   log.printf("  Grid max");
   for(unsigned i=0;i<gmax.size();++i) log.printf(" %s",gmax[i].c_str() );
   log.printf("\n");
   log.printf("  Grid bin");
   for(unsigned i=0;i<gbin.size();++i) log.printf(" %u",gbin[i]);
   log.printf("\n");
   if(spline){log.printf("  Grid uses spline interpolation\n");}
   if(sparsegrid){log.printf("  Grid uses sparse grid\n");}
   if(wgridstride_>0) {
    for(unsigned i=0; i<gridfilenames_.size(); ++i) {
     log.printf("  Grid is written on file %s with stride %d\n",gridfilenames_[i].c_str(),wgridstride_);
    }
   }
   if(gridreadfilenames_.size()>0) {
    for(unsigned i=0; i<gridreadfilenames_.size(); ++i) {
     log.printf("  Reading bias from grid in file %s \n",gridreadfilenames_[i].c_str());
    }
   }
  }

  // initializing vector of hills
  hills_.resize(getNumberOfArguments());

  // restart from external grid
  bool restartedFromGrid=false;

  // initializing and checking grid
  if(grid_){
   // check for mesh and sigma size
   for(unsigned i=0;i<getNumberOfArguments();i++) {
     double a,b;
     Tools::convert(gmin[i],a);
     Tools::convert(gmax[i],b);
     double mesh=(b-a)/((double)gbin[i]);
     if(mesh>0.5*sigma0_[i]) log<<"  WARNING: Using a METAD with a Grid Spacing larger than half of the Gaussians width can produce artifacts\n";
   }
   std::string funcl=getLabel() + ".bias";
   for(unsigned i=0; i<getNumberOfArguments(); ++i){
    std::vector<Value*> args(1);
    args[0] = getPntrToArgument(i);
    vector<std::string> gmin_t(1);
    vector<std::string> gmax_t(1);
    vector<unsigned>    gbin_t(1);
    gmin_t[0] = gmin[i];
    gmax_t[0] = gmax[i];
    gbin_t[0] = gbin[i];
    Grid* BiasGrid_;
    // Read grid from file
    if(gridreadfilenames_.size()>0) {
     IFile gridfile;
     gridfile.link(*this);
     if(gridfile.FileExist(gridreadfilenames_[i])){
      gridfile.open(gridreadfilenames_[i]);
     } else {
      error("The GRID file you want to read: " + gridreadfilenames_[i] + ", cannot be found!");
     }
     string funcl = getLabel() + ".bias";
     BiasGrid_ = Grid::create(funcl, args, gridfile, gmin_t, gmax_t, gbin_t, sparsegrid, spline, true);
     gridfile.close();
     if(BiasGrid_->getDimension() != args.size()) {
      error("mismatch between dimensionality of input grid and number of arguments");
     }
     if(getPntrToArgument(i)->isPeriodic() != BiasGrid_->getIsPeriodic()[0]) {
      error("periodicity mismatch between arguments and input bias");
     }
     log.printf("  Restarting from %s:",gridreadfilenames_[i].c_str());                  
     if(getRestart()) restartedFromGrid=true;
    } else {
      if(!sparsegrid){BiasGrid_=new Grid(funcl,args,gmin_t,gmax_t,gbin_t,spline,true);}
      else           {BiasGrid_=new SparseGrid(funcl,args,gmin_t,gmax_t,gbin_t,spline,true);}
      std::vector<std::string> actualmin=BiasGrid_->getMin();
      std::vector<std::string> actualmax=BiasGrid_->getMax();
      if(gmin_t[0]!=actualmin[0]) log<<"  WARNING: GRID_MIN["<<i<<"] has been adjusted to "<<actualmin[0]<<" to fit periodicity\n";
      if(gmax_t[0]!=actualmax[0]) log<<"  WARNING: GRID_MAX["<<i<<"] has been adjusted to "<<actualmax[0]<<" to fit periodicity\n";
    }
    BiasGrids_.push_back(BiasGrid_);
   }
  }

  // read Gaussians if restarting
  if (!restartedFromGrid){
   for(unsigned i=0;i<hillsfname.size();++i){
    IFile *ifile = new IFile();
    ifile->link(*this);
    if(ifile->FileExist(hillsfname[i])){
     ifile->open(hillsfname[i]);
     if(getRestart()){
      log.printf("  Restarting from %s:",hillsfname[i].c_str());                  
      readGaussians(i, ifile);                                                    
     }
     ifile->reset(false);
     ifile->close();
     delete ifile;
    }
   }
  }

  comm.Barrier();
  // this barrier is needed when using walkers_mpi
  // to be sure that all files have been read before
  // backing them up
  // it should not be used when walkers_mpi is false otherwise
  // it would introduce troubles when using replicas without METAD
  // (e.g. in bias exchange with a neutral replica)
  // see issue #168 on github
  if(multiple_w){
    if(comm.Get_rank()==0) {
      multi_sim_comm.Barrier();
      nw_ = multi_sim_comm.Get_size();
    }
    comm.Bcast(nw_,0);
  }

  // open hills files for writing
  for(unsigned i=0;i<hillsfname.size();++i){
   OFile *ofile = new OFile();
   ofile->link(*this);
   string hillsfname_tmp = hillsfname[i];
   // if multiple walkers, only rank 0 will write to file
   if(multiple_w){
    int r=0;
    if(comm.Get_rank()==0) r=multi_sim_comm.Get_rank();
    comm.Bcast(r,0);
    if(r>0) hillsfname_tmp="/dev/null";
    ofile->enforceSuffix("");
   }
   ofile->open(hillsfname_tmp);
   if(fmt.length()>0) ofile->fmtField(fmt);
   ofile->addConstantField("multivariate");
   if(doInt_[i]) {
    ofile->addConstantField("lower_int").printField("lower_int",lowI_[i]);
    ofile->addConstantField("upper_int").printField("upper_int",uppI_[i]);
   }
   ofile->setHeavyFlush();
   // output periodicities of variables
   ofile->setupPrintValue( getPntrToArgument(i) );
   // push back
   hillsOfiles_.push_back(ofile);
  }

  // Dump grid to files
  if(wgridstride_ > 0) {
   for(unsigned i = 0; i < gridfilenames_.size(); ++i) {
    OFile *ofile = new OFile();
    ofile->link(*this);
    string gridfname_tmp = gridfilenames_[i];
    if(multiple_w) {
     int r = 0;
     if(comm.Get_rank() == 0) {
      r = multi_sim_comm.Get_rank();
     }
     comm.Bcast(r, 0);
     if(r>0) {
      gridfname_tmp = "/dev/null";
     }
     ofile->enforceSuffix("");
    }
    ofile->open(gridfname_tmp);
    ofile->setHeavyFlush();
    gridfiles_.push_back(ofile);
   }
  }

  log<<"  Bibliography "<<plumed.cite("Pfaendtner and Bonomi. J. Chem. Theory Comput. 11, 5062 (2015)");
  if(doInt_[0]) log<<plumed.cite(
     "Baftizadeh, Cossio, Pietrucci, and Laio, Curr. Phys. Chem. 2, 79 (2012)");
  if(multiple_w) log<<plumed.cite(
    "Raiteri, Laio, Gervasio, Micheletti, and Parrinello, J. Phys. Chem. B 110, 3533 (2006)");   
  log<<"\n";
}

void PBMetaD::readGaussians(unsigned iarg, IFile *ifile){
 vector<double> center(1);
 vector<double> sigma(1);
 double height;
 int nhills=0; 

 std::vector<Value> tmpvalues;
 tmpvalues.push_back( Value( this, getPntrToArgument(iarg)->getName(), false ) ); 

 while(scanOneHill(iarg,ifile,tmpvalues,center,sigma,height)){;
  nhills++;
  if(welltemp_){height*=(biasf_-1.0)/biasf_;}
  addGaussian(iarg, Gaussian(center,sigma,height));
 }     
 log.printf("      %d Gaussians read\n",nhills);
}

bool PBMetaD::readChunkOfGaussians(unsigned iarg, IFile *ifile, unsigned n){
 vector<double> center(1);
 vector<double> sigma(1);
 double height;
 unsigned nhills=0;
 std::vector<Value> tmpvalues;
 tmpvalues.push_back( Value( this, getPntrToArgument(iarg)->getName(), false ) ); 

 while(scanOneHill(iarg,ifile,tmpvalues,center,sigma,height)){;
  if(welltemp_){height*=(biasf_-1.0)/biasf_;}
  addGaussian(iarg, Gaussian(center,sigma,height));
  if(nhills==n){
      log.printf("      %u Gaussians read\n",nhills);
      return true;
  }
  nhills++;
 }     
 log.printf("      %u Gaussians read\n",nhills);
 return false;
}

void PBMetaD::writeGaussian(unsigned iarg, const Gaussian& hill, OFile *ofile){
  ofile->printField("time",getTimeStep()*getStep());
  ofile->printField(getPntrToArgument(iarg),hill.center[0]);
  ofile->printField("multivariate","false");
  ofile->printField("sigma_"+getPntrToArgument(iarg)->getName(),hill.sigma[0]);
  double height=hill.height;
  if(welltemp_){height *= biasf_/(biasf_-1.0);}
  ofile->printField("height",height);
  ofile->printField("biasf",biasf_);
  ofile->printField();
}

void PBMetaD::addGaussian(unsigned iarg, const Gaussian& hill){
 if(!grid_){hills_[iarg].push_back(hill);} 
 else{
  vector<unsigned> nneighb=getGaussianSupport(iarg, hill);
  vector<Grid::index_t> neighbors=BiasGrids_[iarg]->getNeighbors(hill.center,nneighb);
  vector<double> der(1);
  vector<double> xx(1);
  if(comm.Get_size()==1){
    for(unsigned i=0;i<neighbors.size();++i){
     Grid::index_t ineigh=neighbors[i];
     der[0]=0.0;
     BiasGrids_[iarg]->getPoint(ineigh,xx);
     double bias=evaluateGaussian(iarg,xx,hill,&der[0]);
     BiasGrids_[iarg]->addValueAndDerivatives(ineigh,bias,der);
    } 
  } else {
    unsigned stride=comm.Get_size();
    unsigned rank=comm.Get_rank();
    vector<double> allder(neighbors.size(),0.0);
    vector<double> allbias(neighbors.size(),0.0);
    for(unsigned i=rank;i<neighbors.size();i+=stride){
     Grid::index_t ineigh=neighbors[i];
     BiasGrids_[iarg]->getPoint(ineigh,xx);
     allbias[i]=evaluateGaussian(iarg,xx,hill,&allder[i]);
    }
    comm.Sum(allbias);
    comm.Sum(allder);
    for(unsigned i=0;i<neighbors.size();++i){
     Grid::index_t ineigh=neighbors[i];
     der[0]=allder[i];
     BiasGrids_[iarg]->addValueAndDerivatives(ineigh,allbias[i],der);
    }
  }
 }
}

vector<unsigned> PBMetaD::getGaussianSupport(unsigned iarg, const Gaussian& hill){
 vector<unsigned> nneigh;
 const double cutoff=sqrt(2.0*DP2CUTOFF)*hill.sigma[0];
 if(doInt_[iarg]){
   if(hill.center[0]+cutoff > uppI_[iarg] || hill.center[0]-cutoff < lowI_[iarg]) { 
     // in this case, we updated the entire grid to avoid problems
     return BiasGrids_[iarg]->getNbin();
   } else {
     nneigh.push_back( static_cast<unsigned>(ceil(cutoff/BiasGrids_[iarg]->getDx()[0])));
     return nneigh;
   }
 }

 nneigh.push_back( static_cast<unsigned>(ceil(cutoff/BiasGrids_[iarg]->getDx()[0])) );

 return nneigh;
}

double PBMetaD::getBiasAndDerivatives(unsigned iarg, const vector<double>& cv, double* der)
{
 double bias=0.0;
 if(!grid_){
   unsigned stride=comm.Get_size();
   unsigned rank=comm.Get_rank();
   for(unsigned i=rank;i<hills_[iarg].size();i+=stride){
     bias += evaluateGaussian(iarg,cv,hills_[iarg][i],der);
   }
   comm.Sum(bias);
   if(der) comm.Sum(der,1);
 }else{
   if(der){
     vector<double> vder(1);
     bias = BiasGrids_[iarg]->getValueAndDerivatives(cv,vder);
     der[0] = vder[0];
   }else{
     bias = BiasGrids_[iarg]->getValue(cv);
   }
 }

 return bias;
}

double PBMetaD::evaluateGaussian(unsigned iarg, const vector<double>& cv, const Gaussian& hill, double* der)
{
 double bias=0.0;
 // I use a pointer here because cv is const (and should be const)
 // but when using doInt it is easier to locally replace cv[0] with
 // the upper/lower limit in case it is out of range
 const double *pcv=NULL;
 double tmpcv[1]; // tmp array with cv (to be used with doInt_)
 tmpcv[0]=cv[0];
 bool isOutOfInt = false; 
 if(doInt_[iarg]){
   if(cv[0]<lowI_[iarg]) { tmpcv[0]=lowI_[iarg]; isOutOfInt = true; }
   else if(cv[0]>uppI_[iarg]) { tmpcv[0]=uppI_[iarg]; isOutOfInt = true; }
 }
 pcv=&(tmpcv[0]);
 double dp  = difference(iarg, hill.center[0],pcv[0]) / hill.sigma[0];
 double dp2 = 0.5 * dp * dp;
 if(dp2<DP2CUTOFF){
   bias = hill.height*exp(-dp2);
   if(der &&!isOutOfInt){
     der[0] += -bias * dp / hill.sigma[0];
   }
 }
 return bias;
}

void PBMetaD::calculate()
{
  vector<double> cv(1);
  double der[1];
  vector<double> bias(getNumberOfArguments());
  vector<double> deriv(getNumberOfArguments());

  double ncv = (double) getNumberOfArguments();
  double bmin = 1.0e+19;
  for(unsigned i=0; i<getNumberOfArguments(); ++i){
   cv[0] = getArgument(i);
   der[0] = 0.0;
   bias[i] = getBiasAndDerivatives(i, cv, der);
   deriv[i] = der[0];
   if(bias[i] < bmin) bmin = bias[i];
  }
  double ene = 0.;
  for(unsigned i=0; i<getNumberOfArguments(); ++i){
    ene += exp((-bias[i]+bmin)/kbt_);
  }
 
  // set Forces 
  for(unsigned i=0; i<getNumberOfArguments(); ++i){
    const double f = - exp((-bias[i]+bmin)/kbt_) / (ene) * deriv[i];
    setOutputForce(i, f);
  }

  // set bias
  ene = -kbt_ * (std::log(ene) - std::log(ncv));
  setBias(ene);
}

void PBMetaD::update()
{
  // adding hills criteria
  bool nowAddAHill; 
  if(getStep()%stride_==0 && !isFirstStep ){nowAddAHill=true;}else{nowAddAHill=false;isFirstStep=false;}

  if(nowAddAHill){
   // get all CVs value
   vector<double> cv(getNumberOfArguments());
   for(unsigned i=0; i<getNumberOfArguments(); ++i) cv[i] = getArgument(i);
   // get all biases and heights
   vector<double> bias(getNumberOfArguments());
   vector<double> height(getNumberOfArguments());
   vector<double> cv_tmp(1);
   vector<double> sigma_tmp(1);
   double bmin = 1.0e+19;
   for(unsigned i=0; i<getNumberOfArguments(); ++i){
     cv_tmp[0] = cv[i];
     bias[i] = getBiasAndDerivatives(i, cv_tmp);
     if(bias[i] < bmin) bmin = bias[i];
   }
   double norm = 0.0;
   // calculate heights and norm
   for(unsigned i=0; i<getNumberOfArguments(); ++i){
     double h = exp((-bias[i]+bmin)/kbt_);
     norm += h;
     height[i] = h;
   }
   // normalize and apply welltemp correction
   for(unsigned i=0; i<getNumberOfArguments(); ++i){
     height[i] *=  height0_ / norm;
     if(welltemp_) height[i] *= exp(-bias[i]/(kbt_*(biasf_-1.0)));
   }

   // Multiple walkers: share hills and add them all
   if(multiple_w){
<<<<<<< HEAD
     // Allocate arrays to store all walkers hills
     std::vector<double> all_cv(nw_*cv.size(), 0.0);
     std::vector<double> all_height(nw_*height.size(), 0.0);
=======
     int nw = 0;
     int mw = 0;  
     if(comm.Get_rank()==0){
     // Only root of group can communicate with other walkers
       nw = multi_sim_comm.Get_size();
       mw = multi_sim_comm.Get_rank();
     }
     // Communicate to the other members of the same group
     // info about number of walkers and walker index
     comm.Sum(&nw,1);
     comm.Sum(&mw,1); 
     // Allocate arrays to store all walkers hills
     std::vector<double> all_cv(nw*getNumberOfArguments());
     std::vector<double> all_height(nw*getNumberOfArguments());
     // put them to zero
     for(unsigned i=0; i<nw*getNumberOfArguments(); ++i){
      all_cv[i] = 0.0;
      all_height[i] = 0.0;
     }
     // communicate value  
>>>>>>> 29b8a997
     if(comm.Get_rank()==0){
       // fill in value
       for(unsigned i=0; i<getNumberOfArguments(); ++i){
        unsigned j = mw * getNumberOfArguments() + i;
        all_cv[j] = cv[i];
        all_height[j] = height[i];
       }
       // Communicate (only root)
       multi_sim_comm.Sum(&all_cv[0], all_cv.size());
       multi_sim_comm.Sum(&all_height[0], all_height.size());
     }
     // Share info with group members
     comm.Sum(&all_cv[0], all_cv.size());
     comm.Sum(&all_height[0], all_height.size());
     // now add hills one by one
     for(unsigned j=0; j<nw_; ++j){
      for(unsigned i=0; i<getNumberOfArguments(); ++i){
       cv_tmp[0]    = all_cv[j*cv.size()+i];
       sigma_tmp[0] = sigma0_[i];
       // new Gaussian
       Gaussian newhill = Gaussian(cv_tmp, sigma_tmp, all_height[j*cv.size()+i]);
       addGaussian(i, newhill);
       // print on HILLS file
       writeGaussian(i, newhill, hillsOfiles_[i]);
      }
     }  
   // just add your own hills  
   }else{
    for(unsigned i=0; i<getNumberOfArguments(); ++i){
      cv_tmp[0]    = cv[i];
      sigma_tmp[0] = sigma0_[i];
      // new Gaussian
      Gaussian newhill = Gaussian(cv_tmp, sigma_tmp, height[i]);
      addGaussian(i, newhill);
      // print on HILLS file
      writeGaussian(i, newhill, hillsOfiles_[i]);
    } 
   }
  }
  // write grid files
  if(wgridstride_>0 && (getStep()%wgridstride_==0 || getCPT())) {
    int r = 0;
    if(multiple_w) {
      if(comm.Get_rank()==0) r=multi_sim_comm.Get_rank();
      comm.Bcast(r,0);
    } 
    if(r==0) {
      for(unsigned i=0; i<gridfiles_.size(); ++i) {
        gridfiles_[i]->rewind();
        BiasGrids_[i]->writeToFile(*gridfiles_[i]);
        gridfiles_[i]->flush();
      }
    }
  }
}

/// takes a pointer to the file and a template string with values v and gives back the next center, sigma and height 
bool PBMetaD::scanOneHill(unsigned iarg, IFile *ifile,  vector<Value> &tmpvalues, vector<double> &center, vector<double>  &sigma, double &height){
  double dummy;
 
   if(ifile->scanField("time",dummy)){
     ifile->scanField( &tmpvalues[0] );
     if( tmpvalues[0].isPeriodic() && ! getPntrToArgument(iarg)->isPeriodic() ){
        error("in hills file periodicity for variable " + tmpvalues[0].getName() + " does not match periodicity in input");
     } else if( tmpvalues[0].isPeriodic() ){
        std::string imin, imax; tmpvalues[0].getDomain( imin, imax );
        std::string rmin, rmax; getPntrToArgument(iarg)->getDomain( rmin, rmax );
        if( imin!=rmin || imax!=rmax ){
          error("in hills file periodicity for variable " + tmpvalues[0].getName() + " does not match periodicity in input");
        }
     }
     center[0]=tmpvalues[0].get();
     // scan for multivariate label: record the actual file position so to eventually rewind 
     std::string sss;
     ifile->scanField("multivariate",sss);
     ifile->scanField("sigma_"+getPntrToArgument(iarg)->getName(),sigma[0]); 
     ifile->scanField("height",height);
     ifile->scanField("biasf",dummy);
     if(ifile->FieldExist("clock")) ifile->scanField("clock",dummy);
     if(ifile->FieldExist("lower_int")) ifile->scanField("lower_int",dummy);
     if(ifile->FieldExist("upper_int")) ifile->scanField("upper_int",dummy);
     ifile->scanField();
     return true;
  }else{ 
    return false; 
  }; 
}

}
}
<|MERGE_RESOLUTION|>--- conflicted
+++ resolved
@@ -807,32 +807,9 @@
 
    // Multiple walkers: share hills and add them all
    if(multiple_w){
-<<<<<<< HEAD
      // Allocate arrays to store all walkers hills
      std::vector<double> all_cv(nw_*cv.size(), 0.0);
      std::vector<double> all_height(nw_*height.size(), 0.0);
-=======
-     int nw = 0;
-     int mw = 0;  
-     if(comm.Get_rank()==0){
-     // Only root of group can communicate with other walkers
-       nw = multi_sim_comm.Get_size();
-       mw = multi_sim_comm.Get_rank();
-     }
-     // Communicate to the other members of the same group
-     // info about number of walkers and walker index
-     comm.Sum(&nw,1);
-     comm.Sum(&mw,1); 
-     // Allocate arrays to store all walkers hills
-     std::vector<double> all_cv(nw*getNumberOfArguments());
-     std::vector<double> all_height(nw*getNumberOfArguments());
-     // put them to zero
-     for(unsigned i=0; i<nw*getNumberOfArguments(); ++i){
-      all_cv[i] = 0.0;
-      all_height[i] = 0.0;
-     }
-     // communicate value  
->>>>>>> 29b8a997
      if(comm.Get_rank()==0){
        // fill in value
        for(unsigned i=0; i<getNumberOfArguments(); ++i){
