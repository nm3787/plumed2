--- conflicted
+++ resolved
@@ -136,38 +136,13 @@
   PDB mypdb; mypdb.setAtomNumbers( getAbsoluteIndexes() ); mypdb.addBlockEnd( getAbsoluteIndexes().size() );
   std::vector<std::string> argument_names( getNumberOfArguments() );
   for(unsigned i=0; i<getNumberOfArguments(); ++i) argument_names[i] = getPntrToArgument(i)->getName();
-<<<<<<< HEAD
-  displacement.setNamesAndAtomNumbers( getAbsoluteIndexes(), argument_names );
-  displacement2.setNamesAndAtomNumbers( getAbsoluteIndexes(), argument_names );
+  if( argument_names.size()>0 ) mypdb.setArgumentNames( argument_names );
+  displacement.read( mypdb ); displacement2.read( mypdb );
   for(int i=0; i<myframes.size(); ++i) {
-    pdisplacements.push_back( Direction(ReferenceConfigurationOptions("DIRECTION")) );
-    pdisplacements[i].setNamesAndAtomNumbers( getAbsoluteIndexes(), argument_names ); wsum.push_back( 0.0 );
+    pdisplacements.push_back( Direction(ReferenceConfigurationOptions("DIRECTION")) ); wsum.push_back( 0.0 );
   }
   // Make sure we collect all the data
   squared = true; getPntrToComponent(0)->buildDataStore( getLabel() );
-=======
-  if( argument_names.size()>0 ) mypdb.setArgumentNames( argument_names );
-  displacement.read( mypdb ); displacement2.read( mypdb );
-  for(int i=0; i<getNumberOfReferencePoints(); ++i) {
-    addTaskToList( i ); pdisplacements.push_back( Direction(ReferenceConfigurationOptions("DIRECTION")) );
-    property.find("spath")->second[i] = static_cast<double>( i - static_cast<int>(fixedn[0]) ) / static_cast<double>( fixedn[1] - fixedn[0] );
-    pdisplacements[i].read( mypdb ); wsum.push_back( 0.0 );
-  }
-  plumed_assert( getPropertyValue( fixedn[0], "spath" )==0.0 && getPropertyValue( fixedn[1], "spath" )==1.0 );
-  // And activate them all
-  deactivateAllTasks();
-  for(unsigned i=0; i<getFullNumberOfTasks(); ++i) taskFlags[i]=1;
-  lockContributors();
-
-  // Setup the vessel to hold the trig path
-  std::string input; addVessel("GPATH", input, -1 );
-  readVesselKeywords();
-  // Check that there is only one vessel - the one holding the trig path
-  plumed_dbg_assert( getNumberOfVessels()==1 );
-  // Retrieve the path vessel
-  mypathv = dynamic_cast<TrigonometricPathVessel*>( getPntrToVessel(0) );
-  plumed_assert( mypathv );
->>>>>>> 0efc7185
 
   // Information for write out
   std::string wfilename; parse("WFILE",wfilename);
@@ -264,25 +239,21 @@
     myspacings.reparameterize( fixedn[0], fixedn[1], tolerance );
   }
   if( (getStep()>0) && (getStep()%wstride==0) ) {
-    pathfile.printf("# PATH AT STEP %d TIME %f \n", getStep(), getTime() );
-<<<<<<< HEAD
-    for(unsigned i=0; i<myframes.size(); ++i) myframes[i]->print( pathfile, ofmt, atoms.getUnits().getLength()/0.1 );
-=======
-    std::vector<std::unique_ptr<ReferenceConfiguration>>& myconfs=getAllReferenceConfigurations();
-    std::vector<SetupMolInfo*> moldat=plumed.getActionSet().select<SetupMolInfo*>();
-    if( moldat.size()>1 ) error("you should only have one MOLINFO action in your input file");
-    SetupMolInfo* mymoldat=NULL; if( moldat.size()==1 ) mymoldat=moldat[0];
-    std::vector<std::string> argument_names( getNumberOfArguments() );
-    for(unsigned i=0; i<getNumberOfArguments(); ++i) argument_names[i] = getPntrToArgument(i)->getName();
-    PDB mypdb; mypdb.setArgumentNames( argument_names );
-    for(unsigned i=0; i<myconfs.size(); ++i) {
-      pathfile.printf("REMARK TYPE=%s\n", myconfs[i]->getName().c_str() );
-      mypdb.setAtomPositions( myconfs[i]->getReferencePositions() );
-      for(unsigned j=0; j<getNumberOfArguments(); ++j) mypdb.setArgumentValue( getPntrToArgument(j)->getName(), myconfs[i]->getReferenceArgument(j) );
-      mypdb.print( atoms.getUnits().getLength()/0.1, mymoldat, pathfile, ofmt );
-    }
->>>>>>> 0efc7185
-    pathfile.flush();
+    // pathfile.printf("# PATH AT STEP %d TIME %f \n", getStep(), getTime() );
+    // std::vector<std::unique_ptr<ReferenceConfiguration>>& myconfs=getAllReferenceConfigurations();
+    // std::vector<SetupMolInfo*> moldat=plumed.getActionSet().select<SetupMolInfo*>();
+    // if( moldat.size()>1 ) error("you should only have one MOLINFO action in your input file");
+    // SetupMolInfo* mymoldat=NULL; if( moldat.size()==1 ) mymoldat=moldat[0];
+    // std::vector<std::string> argument_names( getNumberOfArguments() );
+    // for(unsigned i=0; i<getNumberOfArguments(); ++i) argument_names[i] = getPntrToArgument(i)->getName();
+    // PDB mypdb; mypdb.setArgumentNames( argument_names );
+    // for(unsigned i=0; i<myconfs.size(); ++i) {
+    //   pathfile.printf("REMARK TYPE=%s\n", myconfs[i]->getName().c_str() );
+    //   mypdb.setAtomPositions( myconfs[i]->getReferencePositions() );
+    //   for(unsigned j=0; j<getNumberOfArguments(); ++j) mypdb.setArgumentValue( getPntrToArgument(j)->getName(), myconfs[i]->getReferenceArgument(j) );
+    //   mypdb.print( atoms.getUnits().getLength()/0.1, mymoldat, pathfile, ofmt );
+    // }
+    // pathfile.flush();
   }
 }
 
