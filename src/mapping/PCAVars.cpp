/* +++++++++++++++++++++++++++++++++++++++++++++++++++++++++++++++++++++++++
   Copyright (c) 2014-2017 The plumed team
   (see the PEOPLE file at the root of the distribution for a list of names)

   See http://www.plumed.org for more information.

   This file is part of plumed, version 2.

   plumed is free software: you can redistribute it and/or modify
   it under the terms of the GNU Lesser General Public License as published by
   the Free Software Foundation, either version 3 of the License, or
   (at your option) any later version.

   plumed is distributed in the hope that it will be useful,
   but WITHOUT ANY WARRANTY; without even the implied warranty of
   MERCHANTABILITY or FITNESS FOR A PARTICULAR PURPOSE.  See the
   GNU Lesser General Public License for more details.

   You should have received a copy of the GNU Lesser General Public License
   along with plumed.  If not, see <http://www.gnu.org/licenses/>.
+++++++++++++++++++++++++++++++++++++++++++++++++++++++++++++++++++++++++ */
#include "core/ActionWithValue.h"
#include "core/ActionAtomistic.h"
#include "core/ActionWithArguments.h"
#include "reference/MetricRegister.h"
#include "core/ActionRegister.h"
#include "core/PlumedMain.h"
#include "reference/Direction.h"
#include "tools/Pbc.h"

//+PLUMEDOC COLVAR PCAVARS
/*
Projection on principal component eigenvectors or other high dimensional linear subspace

The collective variables described in \ref dists allow one to calculate the distance between the
instaneous structure adopted by the system and some high-dimensional, reference configuration.  The
problem with doing this is that, as one gets further and further from the reference configuration, the
distance from it becomes a progressively poorer and poorer collective variable.  This happens because
the ``number" of structures at a distance \f$d\f$ from a reference configuration is proportional to \f$d^N\f$ in
an \f$N\f$ dimensional space.  Consequently, when \f$d\f$ is small the distance from the reference configuration
may well be a good collective variable.  However, when \f$d\f$ is large it is unlikely that the distance from the reference
structure is a good CV.  When the distance is large there will almost certainly be markedly different
configuration that have the same CV value and hence barriers in transverse degrees of
freedom.

For these reasons dimensionality reduction is often employed so a projection \f$\mathbf{s}\f$ of a high-dimensional configuration
\f$\mathbf{X}\f$ in a lower dimensionality space using a function:

\f[
\mathbf{s} = F(\mathbf{X}-\mathbf{X}^{ref})
\f]

where here we have introduced some high-dimensional reference configuration \f$\mathbf{X}^{ref}\f$.  By far the simplest way to
do this is to use some linear operator for \f$F\f$.  That is to say we find a low-dimensional projection
by rotating the basis vectors using some linear algebra:

\f[
\mathbf{s}_i = \sum_k A_{ik} ( X_{k} - X_{k}^{ref} )
\f]

Here \f$A\f$ is a \f$d\f$ by \f$D\f$ matrix where \f$D\f$ is the dimensionality of the high dimensional space and \f$d\f$ is
the dimensionality of the lower dimensional subspace.  In plumed when this kind of projection you can use the majority
of the metrics detailed on \ref dists to calculate the displacement, \f$\mathbf{X}-\mathbf{X}^{ref}\f$, from the reference configuration.
The matrix \f$A\f$ can be found by various means including principal component analysis and normal mode analysis.  In both these methods the
rows of \f$A\f$ would be the principle eigenvectors of a square matrix.  For PCA the covariance while for normal modes the Hessian.

\bug It is not possible to use the \ref DRMSD metric with this variable.  You can get around this by listing the set of distances you wish to calculate for your DRMSD in the plumed file explicitally and using the EUCLIDEAN metric.  MAHALONOBIS and NORM-EUCLIDEAN also do not work with this variable but using these options makes little sense when projecting on a linear subspace.

\par Examples

The following input calculates a projection on a linear subspace where the displacements
from the reference configuration are calculated using the OPTIMAL metric.  Consequently,
both translation of the center of mass of the atoms and rotation of the reference
frame are removed from these displacements.  The matrix \f$A\f$ and the reference
configuration \f$R^{ref}\f$ are specified in the pdb input file reference.pdb and the
value of all projections (and the residual) are output to a file called colvar2.

\plumedfile
PCAVARS REFERENCE=reference.pdb TYPE=OPTIMAL LABEL=pca2
PRINT ARG=pca2.* FILE=colvar2
\endplumedfile

The reference configurations can be specified using a pdb file.  The first configuration that you provide is the reference configuration,
which is refered to in the above as \f$X^{ref}\f$ subsequent configurations give the directions of row vectors that are contained in
the matrix \f$A\f$ above.  These directions can be specified by specifying a second configuration - in this case a vector will
be constructed by calculating the displacement of this second configuration from the reference configuration.  A pdb input prepared
in this way would look as follows:

\verbatim
ATOM      2  CH3 ACE     1      12.932 -14.718  -6.016  1.00  1.00
ATOM      5  C   ACE     1      21.312  -9.928  -5.946  1.00  1.00
ATOM      9  CA  ALA     2      19.462 -11.088  -8.986  1.00  1.00
ATOM     13  HB2 ALA     2      21.112 -10.688 -12.476  1.00  1.00
ATOM     15  C   ALA     2      19.422   7.978 -14.536  1.00  1.00
ATOM     20 HH31 NME     3      20.122  -9.928 -17.746  1.00  1.00
ATOM     21 HH32 NME     3      18.572 -13.148 -16.346  1.00  1.00
END
ATOM      2  CH3 ACE     1      13.932 -14.718  -6.016  1.00  1.00
ATOM      5  C   ACE     1      20.312  -9.928  -5.946  1.00  1.00
ATOM      9  CA  ALA     2      18.462 -11.088  -8.986  1.00  1.00
ATOM     13  HB2 ALA     2      20.112 -11.688 -12.476  1.00  1.00
ATOM     15  C   ALA     2      19.422   7.978 -12.536  1.00  1.00
ATOM     20 HH31 NME     3      20.122  -9.928 -17.746  1.00  1.00
ATOM     21 HH32 NME     3      18.572 -13.148 -16.346  1.00  1.00
END
\endverbatim

Alternatively, the second configuration can specify the components of \f$A\f$ explicitally.  In this case you need to include the
keyword TYPE=DIRECTION in the remarks to the pdb as shown below.

\verbatim
ATOM      2  CH3 ACE     1      12.932 -14.718  -6.016  1.00  1.00
ATOM      5  C   ACE     1      21.312  -9.928  -5.946  1.00  1.00
ATOM      9  CA  ALA     2      19.462 -11.088  -8.986  1.00  1.00
ATOM     13  HB2 ALA     2      21.112 -10.688 -12.476  1.00  1.00
ATOM     15  C   ALA     2      19.422   7.978 -14.536  1.00  1.00
ATOM     20 HH31 NME     3      20.122  -9.928 -17.746  1.00  1.00
ATOM     21 HH32 NME     3      18.572 -13.148 -16.346  1.00  1.00
END
REMARK TYPE=DIRECTION
ATOM      2  CH3 ACE     1      0.1414  0.3334 -0.0302  1.00  0.00
ATOM      5  C   ACE     1      0.0893 -0.1095 -0.1434  1.00  0.00
ATOM      9  CA  ALA     2      0.0207 -0.321   0.0321  1.00  0.00
ATOM     13  HB2 ALA     2      0.0317 -0.6085  0.0783  1.00  0.00
ATOM     15  C   ALA     2      0.1282 -0.4792  0.0797  1.00  0.00
ATOM     20 HH31 NME     3      0.0053 -0.465   0.0309  1.00  0.00
ATOM     21 HH32 NME     3     -0.1019 -0.4261 -0.0082  1.00  0.00
END
\endverbatim

If your metric involves arguments the labels of these arguments in your plumed input file should be specified in the REMARKS
for each of the frames of your path.  An input file in this case might look like this:

\verbatim
DESCRIPTION: a pca eigenvector specified using the start point and direction in the HD space.
REMARK WEIGHT=1.0
REMARK ARG=d1,d2
REMARK d1=1.0 d2=1.0
END
REMARK TYPE=DIRECTION
REMARK ARG=d1,d2
REMARK d1=0.1 d2=0.25
END
\endverbatim

Here we are working with the EUCLIDEAN metric and notice that we have specified the components of \f$A\f$ using DIRECTION.
Consequently, the values of d1 and d2 in the second frame above do not specify a particular coordinate in the high-dimensional
space as in they do in the first frame.  Instead these values are the coefficients that can be used to construct a linear combination of d1 and d2.
If we wanted to specify the direction in this metric using the start and end point of the vector we would write:

\verbatim
DESCRIPTION: a pca eigenvector specified using the start and end point of a vector in the HD space.
REMARK WEIGHT=1.0
REMARK ARG=d1,d2
REMARK d1=1.0 d2=1.0
END
REMARK ARG=d1,d2
REMARK d1=1.1 d2=1.25
END
\endverbatim

*/
//+ENDPLUMEDOC

namespace PLMD {
namespace mapping {

class PCAVars :
  public ActionWithValue,
  public ActionAtomistic,
  public ActionWithArguments
{
private:
/// The holders for the derivatives
  MultiValue myvals;
  ReferenceValuePack mypack;
/// The position of the reference configuration (the one we align to)
  std::unique_ptr<ReferenceConfiguration> myref;
/// The eigenvectors we are interested in
  std::vector<Direction> directions;
/// Stuff for applying forces
  std::vector<double> forces, forcesToApply;
public:
  static void registerKeywords( Keywords& keys );
  explicit PCAVars(const ActionOptions&);
  unsigned getNumberOfDerivatives();
  void lockRequests();
  void unlockRequests();
  void calculateNumericalDerivatives( ActionWithValue* a );
  void calculate();
  void apply();
};

PLUMED_REGISTER_ACTION(PCAVars,"PCAVARS")

void PCAVars::registerKeywords( Keywords& keys ) {
  Action::registerKeywords( keys );
  ActionWithValue::registerKeywords( keys );
  ActionAtomistic::registerKeywords( keys );
  ActionWithArguments::registerKeywords( keys );
  componentsAreNotOptional(keys); keys.use("ARG");
  keys.addOutputComponent("eig","default","the projections on each eigenvalue are stored on values labeled eig-1, eig-2, ...");
  keys.addOutputComponent("residual","default","the distance of the configuration from the linear subspace defined "
                          "by the vectors, \\f$e_i\\f$, that are contained in the rows of \\f$A\\f$.  In other words this is "
                          "\\f$\\sqrt( r^2 - \\sum_i [\\mathbf{r}.\\mathbf{e_i}]^2)\\f$ where "
                          "\\f$r\\f$ is the distance between the instantaneous position and the "
                          "reference point.");
  keys.add("compulsory","REFERENCE","a pdb file containing the reference configuration and configurations that define the directions for each eigenvector");
  keys.add("compulsory","TYPE","OPTIMAL","The method we are using for alignment to the reference structure");
}

PCAVars::PCAVars(const ActionOptions& ao):
  Action(ao),
  ActionWithValue(ao),
  ActionAtomistic(ao),
  ActionWithArguments(ao),
  myvals(1,0),
  mypack(0,0,myvals)
{

  // What type of distance are we calculating
  std::string mtype; parse("TYPE",mtype);

  // Open reference file
  std::string reference; parse("REFERENCE",reference);
  FILE* fp=fopen(reference.c_str(),"r");
  if(!fp) error("could not open reference file " + reference );

  // Read all reference configurations
  // MultiReferenceBase myframes( "", false );
  std::vector<ReferenceConfiguration*> myframes;
  bool do_read=true; unsigned nfram=0;
  while (do_read) {
    PDB mypdb;
    // Read the pdb file
    do_read=mypdb.readFromFilepointer(fp,plumed.getAtoms().usingNaturalUnits(),0.1/atoms.getUnits().getLength());
    // Fix argument names
    if(do_read) {
      if( nfram==0 ) {
        myref.reset( metricRegister().create<ReferenceConfiguration>( mtype, mypdb ) );
        Direction* tdir = dynamic_cast<Direction*>( myref.get() );
        if( tdir ) error("first frame should be reference configuration - not direction of vector");
        if( !myref->pcaIsEnabledForThisReference() ) error("can't do PCA with reference type " + mtype );
        // std::vector<std::string> remarks( mypdb.getRemark() ); std::string rtype;
        // bool found=Tools::parse( remarks, "TYPE", rtype );
        // if(!found){ std::vector<std::string> newrem(1); newrem[0]="TYPE="+mtype; mypdb.addRemark(newrem); }
        // myframes.push_back( metricRegister().create<ReferenceConfiguration>( "", mypdb ) );
      } else myframes.push_back( metricRegister().create<ReferenceConfiguration>( "", mypdb ) );
      nfram++;
    } else {
      break;
    }
  }
  fclose(fp);

  if( nfram<=1 ) error("no eigenvectors were specified");
  log.printf("  found %u eigenvectors in file %s \n",nfram-1,reference.c_str() );

  // Finish the setup of the mapping object
  // Get the arguments and atoms that are required
  std::vector<AtomNumber> atoms; myref->getAtomRequests( atoms, false );
  std::vector<std::string> args; myref->getArgumentRequests( args, false );
  requestAtoms( atoms ); std::vector<Value*> req_args;
  interpretArgumentList( args, req_args ); requestArguments( req_args );

  // And now check that the atoms/arguments are the same in all the eigenvalues
  for(unsigned i=0; i<myframes.size(); ++i) { myframes[i]->getAtomRequests( atoms, false ); myframes[i]->getArgumentRequests( args, false ); }

  // Setup the derivative pack
  if( atoms.size()>0 ) myvals.resize( 1, args.size() + 3*atoms.size() + 9 );
  else myvals.resize( 1, args.size() );
  mypack.resize( args.size(), atoms.size() );
  for(unsigned i=0; i<atoms.size(); ++i) mypack.setAtomIndex( i, i );
  /// This sets up all the storage data required by PCA in the pack
  myref->setupPCAStorage( mypack );

  // Check there are no periodic arguments
  for(unsigned i=0; i<getNumberOfArguments(); ++i) {
    if( getPntrToArgument(i)->isPeriodic() ) error("cannot use periodic variables in pca projections");
  }
  // Work out if the user wants to normalise the input vector
  checkRead();

  // Resize the matrices that will hold our eivenvectors
  PDB mypdb; mypdb.setAtomNumbers( atoms ); mypdb.addBlockEnd( atoms.size() );
  if( args.size()>0 ) mypdb.setArgumentNames( args );
  // Resize the matrices that will hold our eivenvectors
  for(unsigned i=0; i<myframes.size(); ++i) {
    directions.push_back( Direction(ReferenceConfigurationOptions("DIRECTION"))); directions[i].read( mypdb );
  }

  // Create fake periodic boundary condition (these would only be used for DRMSD which is not allowed)
  // Now calculate the eigenvectors
<<<<<<< HEAD
  for(unsigned i=0; i<myframes.size(); ++i) {
    // Calculate distance from reference configuration
    myframes[i]->extractDisplacementVector( myref->getReferencePositions(), getArguments(), myref->getReferenceArguments(), false, nflag, directions[i] );
=======
  for(unsigned i=1; i<nfram; ++i) {
    myframes.getFrame(i)->extractDisplacementVector( myref->getReferencePositions(), getArguments(), myref->getReferenceArguments(), true, directions[i-1] );
>>>>>>> 02aba5b6
    // Create a component to store the output
    std::string num; Tools::convert( i+1, num );
    addComponentWithDerivatives("eig-"+num); componentIsNotPeriodic("eig-"+num);
  }
  addComponentWithDerivatives("residual"); componentIsNotPeriodic("residual");

  // Get appropriate number of derivatives
  unsigned nder;
  if( getNumberOfAtoms()>0 ) {
    nder = 3*getNumberOfAtoms() + 9 + getNumberOfArguments();
  } else {
    nder = getNumberOfArguments();
  }

  // Resize all derivative arrays
  forces.resize( nder ); forcesToApply.resize( nder );
  for(unsigned i=0; i<getNumberOfComponents(); ++i) getPntrToComponent(i)->resizeDerivatives(nder);
}

unsigned PCAVars::getNumberOfDerivatives() {
  if( getNumberOfAtoms()>0 ) {
    return 3*getNumberOfAtoms() + 9 + getNumberOfArguments();
  }
  return getNumberOfArguments();
}

void PCAVars::lockRequests() {
  ActionWithArguments::lockRequests();
  ActionAtomistic::lockRequests();
}

void PCAVars::unlockRequests() {
  ActionWithArguments::unlockRequests();
  ActionAtomistic::unlockRequests();
}

void PCAVars::calculate() {
  // Clear the reference value pack
  mypack.clear();
  // Calculate distance between instaneous configuration and reference
  double dist = myref->calculate( getPositions(), getPbc(), getArguments(), mypack, true );

  // Start accumulating residual by adding derivatives of distance
  Value* resid=getPntrToComponent( getNumberOfComponents()-1 ); unsigned nargs=getNumberOfArguments();
  for(unsigned j=0; j<getNumberOfArguments(); ++j) resid->addDerivative( j, mypack.getArgumentDerivative(j) );
  for(unsigned j=0; j<getNumberOfAtoms(); ++j) {
    Vector ader=mypack.getAtomDerivative( j );
    for(unsigned k=0; k<3; ++k) resid->addDerivative( nargs +3*j+k, ader[k] );
  }
  // Retrieve the values of all arguments
  std::vector<double> args( getNumberOfArguments() ); for(unsigned i=0; i<getNumberOfArguments(); ++i) args[i]=getArgument(i);

  // Now calculate projections on pca vectors
  Vector adif, ader; Tensor fvir, tvir;
  for(unsigned i=0; i<getNumberOfComponents()-1; ++i) { // One less component as we also have residual
    double proj=myref->projectDisplacementOnVector( directions[i], getArguments(), args, mypack );
    // And now accumulate derivatives
    Value* eid=getPntrToComponent(i);
    for(unsigned j=0; j<getNumberOfArguments(); ++j) eid->addDerivative( j, mypack.getArgumentDerivative(j) );
    if( getNumberOfAtoms()>0 ) {
      tvir.zero();
      for(unsigned j=0; j<getNumberOfAtoms(); ++j) {
        Vector myader=mypack.getAtomDerivative(j);
        for(unsigned k=0; k<3; ++k) {
          eid->addDerivative( nargs + 3*j+k, myader[k] );
          resid->addDerivative( nargs + 3*j+k, -2*proj*myader[k] );
        }
        tvir += -1.0*Tensor( getPosition(j), myader );
      }
      for(unsigned j=0; j<3; ++j) {
        for(unsigned k=0; k<3; ++k) eid->addDerivative( nargs + 3*getNumberOfAtoms() + 3*j + k, tvir(j,k) );
      }
    }
    dist -= proj*proj; // Subtract square from total squared distance to get residual squared
    // Derivatives of residual
    for(unsigned j=0; j<getNumberOfArguments(); ++j) resid->addDerivative( j, -2*proj*eid->getDerivative(j) );
    // for(unsigned j=0;j<getNumberOfArguments();++j) resid->addDerivative( j, -2*proj*arg_eigv(i,j) );
    // And set final value
    getPntrToComponent(i)->set( proj );
  }
  dist=sqrt(dist);
  resid->set( dist );

  // Take square root of residual derivatives
  double prefactor = 0.5 / dist;
  for(unsigned j=0; j<getNumberOfArguments(); ++j) resid->setDerivative( j, prefactor*resid->getDerivative(j) );
  for(unsigned j=0; j<getNumberOfAtoms(); ++j) {
    for(unsigned k=0; k<3; ++k) resid->setDerivative( nargs + 3*j+k, prefactor*resid->getDerivative( nargs+3*j+k ) );
  }

  // And finally virial for residual
  if( getNumberOfAtoms()>0 ) {
    tvir.zero();
    for(unsigned j=0; j<getNumberOfAtoms(); ++j) {
      Vector ader; for(unsigned k=0; k<3; ++k) ader[k]=resid->getDerivative( nargs + 3*j+k );
      tvir += -1.0*Tensor( getPosition(j), ader );
    }
    for(unsigned j=0; j<3; ++j) {
      for(unsigned k=0; k<3; ++k) resid->addDerivative( nargs + 3*getNumberOfAtoms() + 3*j + k, tvir(j,k) );
    }
  }

}

void PCAVars::calculateNumericalDerivatives( ActionWithValue* a ) {
  if( getNumberOfArguments()>0 ) {
    ActionWithArguments::calculateNumericalDerivatives( a );
  }
  if( getNumberOfAtoms()>0 ) {
    Matrix<double> save_derivatives( getNumberOfComponents(), getNumberOfArguments() );
    for(unsigned j=0; j<getNumberOfComponents(); ++j) {
      for(unsigned i=0; i<getNumberOfArguments(); ++i) save_derivatives(j,i)=getPntrToComponent(j)->getDerivative(i);
    }
    calculateAtomicNumericalDerivatives( a, getNumberOfArguments() );
    for(unsigned j=0; j<getNumberOfComponents(); ++j) {
      for(unsigned i=0; i<getNumberOfArguments(); ++i) getPntrToComponent(j)->addDerivative( i, save_derivatives(j,i) );
    }
  }
}

void PCAVars::apply() {

  bool wasforced=false; forcesToApply.assign(forcesToApply.size(),0.0);
  for(unsigned i=0; i<getNumberOfComponents(); ++i) {
    if( getPntrToComponent(i)->applyForce( forces ) ) {
      wasforced=true;
      for(unsigned i=0; i<forces.size(); ++i) forcesToApply[i]+=forces[i];
    }
  }
  if( wasforced ) {
    addForcesOnArguments( forcesToApply );
    if( getNumberOfAtoms()>0 ) setForcesOnAtoms( forcesToApply, getNumberOfArguments() );
  }

}

}
}<|MERGE_RESOLUTION|>--- conflicted
+++ resolved
@@ -291,14 +291,9 @@
 
   // Create fake periodic boundary condition (these would only be used for DRMSD which is not allowed)
   // Now calculate the eigenvectors
-<<<<<<< HEAD
   for(unsigned i=0; i<myframes.size(); ++i) {
     // Calculate distance from reference configuration
-    myframes[i]->extractDisplacementVector( myref->getReferencePositions(), getArguments(), myref->getReferenceArguments(), false, nflag, directions[i] );
-=======
-  for(unsigned i=1; i<nfram; ++i) {
-    myframes.getFrame(i)->extractDisplacementVector( myref->getReferencePositions(), getArguments(), myref->getReferenceArguments(), true, directions[i-1] );
->>>>>>> 02aba5b6
+    myframes[i]->extractDisplacementVector( myref->getReferencePositions(), getArguments(), myref->getReferenceArguments(), true, directions[i] );
     // Create a component to store the output
     std::string num; Tools::convert( i+1, num );
     addComponentWithDerivatives("eig-"+num); componentIsNotPeriodic("eig-"+num);
