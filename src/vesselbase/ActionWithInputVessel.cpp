/* +++++++++++++++++++++++++++++++++++++++++++++++++++++++++++++++++++++++++
   Copyright (c) 2014 The plumed team
   (see the PEOPLE file at the root of the distribution for a list of names)

   See http://www.plumed-code.org for more information.

   This file is part of plumed, version 2.

   plumed is free software: you can redistribute it and/or modify
   it under the terms of the GNU Lesser General Public License as published by
   the Free Software Foundation, either version 3 of the License, or
   (at your option) any later version.

   plumed is distributed in the hope that it will be useful,
   but WITHOUT ANY WARRANTY; without even the implied warranty of
   MERCHANTABILITY or FITNESS FOR A PARTICULAR PURPOSE.  See the
   GNU Lesser General Public License for more details.

   You should have received a copy of the GNU Lesser General Public License
   along with plumed.  If not, see <http://www.gnu.org/licenses/>.
+++++++++++++++++++++++++++++++++++++++++++++++++++++++++++++++++++++++++ */
#include "ActionWithInputVessel.h"
#include "StoreDataVessel.h"
#include "BridgeVessel.h"
#include "GridVesselBase.h"
#include "core/PlumedMain.h"
#include "core/ActionSet.h"

namespace PLMD {
namespace vesselbase {

void ActionWithInputVessel::registerKeywords(Keywords& keys){
  keys.add("compulsory","DATA","certain actions in plumed work by calculating a list of variables and summing over them. "
                               "This particular action can be used to calculate functions of these base variables or prints "
                               "them to a file. This keyword thus takes the label of one of those such variables as input.");
  keys.reserve("compulsory","FUNC","this action takes in a function that is defined in another action as input.  This function "
                                   "will be calculated in that action at various points on a grid");
}

ActionWithInputVessel::ActionWithInputVessel(const ActionOptions&ao):
  Action(ao),
  arguments(NULL),
  myBridgeVessel(NULL)
{
  if( keywords.exists("DATA") ) plumed_assert( !keywords.exists("FUNC") );
  if( keywords.exists("FUNC") ) plumed_assert( !keywords.exists("DATA") );
}

void ActionWithInputVessel::readArgument( const std::string& type ){
  if( keywords.exists("DATA") ){
      std::string mlab; parse("DATA",mlab);
      ActionWithVessel* mves= plumed.getActionSet().selectWithLabel<ActionWithVessel*>(mlab);
      if(!mves) error("action labelled " +  mlab + " does not exist or does not have vessels");
      addDependency(mves);

      if( type=="bridge" ){
         ActionWithVessel* aves=dynamic_cast<ActionWithVessel*>( this );
         plumed_assert(aves); myBridgeVessel = mves->addBridgingVessel( aves ); 
         arguments = dynamic_cast<Vessel*>( myBridgeVessel );
      } else  if( type=="store" ){ 
         arguments = dynamic_cast<Vessel*>( mves->buildDataStashes() );  
      } else {
         plumed_error();
      }

<<<<<<< HEAD
      ActionWithValue* aval=dynamic_cast<ActionWithValue*>( this );
      if(aval){
          if( aval->checkNumericalDerivatives() ){
              ActionWithValue* aval2=dynamic_cast<ActionWithValue*>( getDependencies()[0] );
              plumed_assert( aval2 ); aval2->useNumericalDerivatives();
          }
      }
=======
  if( type=="bridge" ){
     ActionWithVessel* aves=dynamic_cast<ActionWithVessel*>( this );
     plumed_assert(aves); myBridgeVessel = mves->addBridgingVessel( aves ); 
     arguments = dynamic_cast<Vessel*>( myBridgeVessel );
  } else  if( type=="store" ){ 
     arguments = dynamic_cast<Vessel*>( mves->buildDataStashes( false, 0.0 ) );  
>>>>>>> 231be8e6
  } else {
      plumed_assert( type=="func" ); std::string glab; parse("FUNC",glab);
      ActionWithVessel* mves= plumed.getActionSet().selectWithLabel<ActionWithVessel*>(glab);
      if(!mves) error("action labelled " +  glab + " does not exist or does not have vessels");
      addDependency(mves);

      GridVesselBase* gg = dynamic_cast<GridVesselBase*>( mves->getVesselWithName("GRID") );
      if( !gg ) error(glab + " is not an action that calculates a function on a grid");
      arguments = dynamic_cast<Vessel*>( gg );
  }
}

void ActionWithInputVessel::calculateNumericalDerivatives( ActionWithValue* a ){
  if(!a){
    a=dynamic_cast<ActionWithValue*>(this);
    plumed_massert(a,"cannot compute numerical derivatives for an action without values");
  }
  if( myBridgeVessel ){
     myBridgeVessel->completeNumericalDerivatives();
  } else {
     error("numerical derivatives are not implemented"); 
  }
}

void ActionWithInputVessel::applyBridgeForces( const std::vector<double>& bb ){
  plumed_dbg_assert( myBridgeVessel ); addBridgeForces( bb ); 
}

}
}<|MERGE_RESOLUTION|>--- conflicted
+++ resolved
@@ -53,17 +53,6 @@
       if(!mves) error("action labelled " +  mlab + " does not exist or does not have vessels");
       addDependency(mves);
 
-      if( type=="bridge" ){
-         ActionWithVessel* aves=dynamic_cast<ActionWithVessel*>( this );
-         plumed_assert(aves); myBridgeVessel = mves->addBridgingVessel( aves ); 
-         arguments = dynamic_cast<Vessel*>( myBridgeVessel );
-      } else  if( type=="store" ){ 
-         arguments = dynamic_cast<Vessel*>( mves->buildDataStashes() );  
-      } else {
-         plumed_error();
-      }
-
-<<<<<<< HEAD
       ActionWithValue* aval=dynamic_cast<ActionWithValue*>( this );
       if(aval){
           if( aval->checkNumericalDerivatives() ){
@@ -71,14 +60,13 @@
               plumed_assert( aval2 ); aval2->useNumericalDerivatives();
           }
       }
-=======
-  if( type=="bridge" ){
-     ActionWithVessel* aves=dynamic_cast<ActionWithVessel*>( this );
-     plumed_assert(aves); myBridgeVessel = mves->addBridgingVessel( aves ); 
-     arguments = dynamic_cast<Vessel*>( myBridgeVessel );
-  } else  if( type=="store" ){ 
-     arguments = dynamic_cast<Vessel*>( mves->buildDataStashes( false, 0.0 ) );  
->>>>>>> 231be8e6
+      if( type=="bridge" ){
+         ActionWithVessel* aves=dynamic_cast<ActionWithVessel*>( this );
+         plumed_assert(aves); myBridgeVessel = mves->addBridgingVessel( aves );
+         arguments = dynamic_cast<Vessel*>( myBridgeVessel );
+      } else  if( type=="store" ){
+         arguments = dynamic_cast<Vessel*>( mves->buildDataStashes( false, 0.0 ) );
+      }
   } else {
       plumed_assert( type=="func" ); std::string glab; parse("FUNC",glab);
       ActionWithVessel* mves= plumed.getActionSet().selectWithLabel<ActionWithVessel*>(glab);
