/* +++++++++++++++++++++++++++++++++++++++++++++++++++++++++++++++++++++++++
   Copyright (c) 2011-2019 The plumed team
   (see the PEOPLE file at the root of the distribution for a list of names)

   See http://www.plumed.org for more information.

   This file is part of plumed, version 2.

   plumed is free software: you can redistribute it and/or modify
   it under the terms of the GNU Lesser General Public License as published by
   the Free Software Foundation, either version 3 of the License, or
   (at your option) any later version.

   plumed is distributed in the hope that it will be useful,
   but WITHOUT ANY WARRANTY; without even the implied warranty of
   MERCHANTABILITY or FITNESS FOR A PARTICULAR PURPOSE.  See the
   GNU Lesser General Public License for more details.

   You should have received a copy of the GNU Lesser General Public License
   along with plumed.  If not, see <http://www.gnu.org/licenses/>.
+++++++++++++++++++++++++++++++++++++++++++++++++++++++++++++++++++++++++ */
#include "ActionWithValue.h"
#include "ActionWithArguments.h"
#include "ActionAtomistic.h"
#include "ActionWithVirtualAtom.h"
#include "PlumedMain.h"
#include "ActionSet.h"
#include "ActionRegister.h"
#include "tools/Stopwatch.h"
#include "tools/Exception.h"
#include "tools/OpenMP.h"

using namespace std;
namespace PLMD {

void ActionWithValue::registerKeywords(Keywords& keys) {
  keys.setComponentsIntroduction("By default the value of the calculated quantity can be referenced elsewhere in the "
                                 "input file by using the label of the action.  Alternatively this Action can be used "
                                 "to calculate the following quantities by employing the keywords listed "
                                 "below.  These quantities can be referenced elsewhere in the input by using this Action's "
                                 "label followed by a dot and the name of the quantity required from the list below.");
  keys.addFlag("NUMERICAL_DERIVATIVES", false, "calculate the derivatives for these quantities numerically");
  keys.addFlag("SERIAL",false,"do the calculation in serial.  Do not parallelize");
  keys.addFlag("TIMINGS",false,"output information on the timings of the various parts of the calculation");
}

void ActionWithValue::noAnalyticalDerivatives(Keywords& keys) {
  keys.remove("NUMERICAL_DERIVATIVES");
  keys.addFlag("NUMERICAL_DERIVATIVES",true,"analytical derivatives are not implemented for this keyword so numerical derivatives are always used");
}

void ActionWithValue::componentsAreNotOptional(Keywords& keys) {
  keys.setComponentsIntroduction("By default this Action calculates the following quantities. These quantities can "
                                 "be referenced elsewhere in the input by using this Action's label followed by a "
                                 "dot and the name of the quantity required from the list below.");
}

void ActionWithValue::useCustomisableComponents(Keywords& keys) {
  keys.setComponentsIntroduction("The names of the components in this action can be customized by the user in the "
                                 "actions input file.  However, in addition to the components that can be customized the "
                                 "following quantities will always be output");
}

ActionWithValue::ActionWithValue(const ActionOptions&ao):
  Action(ao),
  noderiv(true),
  numericalDerivatives(false),
  no_openmp(false),
  serial(false),
  timers(false),
  nactive_tasks(0),
  action_to_do_before(NULL),
  action_to_do_after(NULL)
{
  if( keywords.exists("NUMERICAL_DERIVATIVES") ) parseFlag("NUMERICAL_DERIVATIVES",numericalDerivatives);
  if(numericalDerivatives) log.printf("  using numerical derivatives\n");
  if( keywords.exists("SERIAL") ) parseFlag("SERIAL",serial);
  else serial=true;
  if( keywords.exists("TIMINGS") ) {
    parseFlag("TIMINGS",timers);
    if( timers ) { stopwatch.start(); stopwatch.pause(); }
  }
}

ActionWithValue::~ActionWithValue() {
  stopwatch.start(); stopwatch.stop();
  if(timers) {
    stopwatch.start(); stopwatch.stop();
    log.printf("timings for action %s with label %s \n", getName().c_str(), getLabel().c_str() );
    log<<stopwatch;
  }
}

ActionWithValue* ActionWithValue::getActionThatCalculates() {
  // Return this if we have no dependencies
  if( !action_to_do_before ) return this;
  // Recursively go through actiosn before
  return action_to_do_before->getActionThatCalculates();
}

void ActionWithValue::getAllActionLabelsInChain( std::vector<std::string>& mylabels ) const {
  bool found = false ;
  for(unsigned i=0; i<mylabels.size(); ++i) {
    if( getLabel()==mylabels[i] ) { found=true; }
  }
  if( !found ) mylabels.push_back( getLabel() );
  if( action_to_do_after ) action_to_do_after->getAllActionLabelsInChain( mylabels );
}

void ActionWithValue::getAllActionsRequired( std::vector<const ActionWithValue*>& allvals ) const {
  const ActionWithArguments* aa = dynamic_cast<const ActionWithArguments*>( this );
  if( !aa ) {
      bool found = false;
      for(unsigned k=0;k<allvals.size();++k) {
          if( allvals[k]==this ) { found=true; break; }
      }
      if( !found ) allvals.push_back( this );
  } else {
     for(unsigned j=0;j<aa->getNumberOfArguments();++j) {
        ((aa->getPntrToArgument(j))->getPntrToAction())->getAllActionsRequired( allvals );
        bool found = false;
        for(unsigned k=0;k<allvals.size();++k) {
            if( allvals[k]==(aa->getPntrToArgument(j))->getPntrToAction() ) { found=true; break; }
        }
        if( !found ) allvals.push_back( (aa->getPntrToArgument(j))->getPntrToAction() );
     }
  }
}

bool ActionWithValue::addActionToChain( const std::vector<std::string>& alabels, ActionWithValue* act ) {
  if( action_to_do_after ) { bool state=action_to_do_after->addActionToChain( alabels, act ); return state; }

  // Check action is not already in chain
  std::vector<std::string> mylabels; getActionThatCalculates()->getAllActionLabelsInChain( mylabels );
  for(unsigned i=0; i<mylabels.size(); ++i) {
    if( act->getLabel()==mylabels[i] ) return true;
  }

  // Check that everything that is required has been calculated
  for(unsigned i=0; i<alabels.size(); ++i) {
    bool found=false;
    for(unsigned j=0; j<mylabels.size(); ++j) {
      if( alabels[i]==mylabels[j] ) { found=true; break; }
    }
    if( !found ) {
      ActionWithValue* av=plumed.getActionSet().selectWithLabel<ActionWithValue*>( alabels[i] );
      bool storingall=true;
      for(unsigned j=0; j<av->getNumberOfComponents(); ++j) {
        if( !(av->getPntrToOutput(j))->storedata ) storingall=false;
      }
      if( !storingall ) return false;
    }
  }
  // This checks that there is nothing that will cause problems in the chain
  mylabels.resize(0); getActionThatCalculates()->getAllActionLabelsInChain( mylabels );
  for(unsigned i=0;i<mylabels.size();++i) {
      ActionWithValue* av1=plumed.getActionSet().selectWithLabel<ActionWithValue*>( mylabels[i] ); 
      for(unsigned j=0;j<i;++j) {
          ActionWithValue* av2=plumed.getActionSet().selectWithLabel<ActionWithValue*>( mylabels[j] );
          if( !av1->canBeAfterInChain( av2 ) ) error("must calculate " + mylabels[j] + " before " + mylabels[i] );
      }
  }
  action_to_do_after=act; act->action_to_do_before=this;
  return true;
}

void ActionWithValue::clearInputForces() {
  for(unsigned i=0; i<values.size(); i++) values[i]->clearInputForce();
}

void ActionWithValue::clearDerivatives( const bool& force ) {
  // This ensures we do not clear derivatives calculated in a chain until the next time the first
  // action in the chain is called
  if( !force && action_to_do_before ) return ;
  unsigned nt = OpenMP::getNumThreads();
  #pragma omp parallel num_threads(nt)
  {
    #pragma omp for
    for(unsigned i=0; i<values.size(); i++) values[i]->clearDerivatives();
  }
  if( action_to_do_after ) action_to_do_after->clearDerivatives( true );
}

// -- These are the routine for copying the value pointers to other classes -- //

bool ActionWithValue::exists( const std::string& name ) const {
  for(unsigned i=0; i<values.size(); ++i) {
    if (values[i]->name==name) return true;
  }
  return false;
}

Value* ActionWithValue::copyOutput( const std::string& name ) const {
  for(unsigned i=0; i<values.size(); ++i) {
    if (values[i]->name==name) return values[i].get();
  }
  plumed_merror("there is no pointer with name " + name);
  return NULL;
}

Value* ActionWithValue::copyOutput( const unsigned& n ) const {
  plumed_massert(n<values.size(),"you have requested a pointer that is out of bounds");
  return values[n].get();
}

// -- HERE WE HAVE THE STUFF FOR THE DEFAULT VALUE -- //

void ActionWithValue::addValue( const std::vector<unsigned>& shape ) {
  plumed_massert(values.empty(),"You have already added the default value for this action");
  values.emplace_back(new Value(this,getLabel(), false, shape ) );
}

void ActionWithValue::addValueWithDerivatives( const std::vector<unsigned>& shape ) {
  plumed_massert(values.empty(),"You have already added the default value for this action");
  values.emplace_back(new Value(this,getLabel(), true, shape ) );
}

void ActionWithValue::setNotPeriodic() {
  plumed_massert(values.size()==1,"The number of components is not equal to one");
  plumed_massert(values[0]->name==getLabel(), "The value you are trying to set is not the default");
  values[0]->min=0; values[0]->max=0;
  values[0]->setupPeriodicity();
}

void ActionWithValue::setPeriodic( const std::string& min, const std::string& max ) {
  plumed_massert(values.size()==1,"The number of components is not equal to one");
  plumed_massert(values[0]->name==getLabel(), "The value you are trying to set is not the default");
  values[0]->setDomain( min, max );
}

Value* ActionWithValue::getPntrToValue() {
  plumed_dbg_massert(values.size()==1,"The number of components is not equal to one");
  plumed_dbg_massert(values[0]->name==getLabel(), "The value you are trying to retrieve is not the default");
  return values[0].get();
}

// -- HERE WE HAVE THE STUFF FOR NAMED VALUES / COMPONENTS -- //

void ActionWithValue::addComponent( const std::string& name, const std::vector<unsigned>& shape ) {
  if( !keywords.outputComponentExists(name,true) ) {
    warning("a description of component " + name + " has not been added to the manual. Components should be registered like keywords in "
            "registerKeywords as described in the developer docs.");
  }
  std::string thename; thename=getLabel() + "." + name;
  for(unsigned i=0; i<values.size(); ++i) {
<<<<<<< HEAD
    if( !allowComponentsAndValue() ) plumed_massert(values[i]->name!=getLabel(),"Cannot mix single values with components");
=======
    plumed_massert(values[i]->name!=getLabel(),"Cannot mix single values with components");
    plumed_massert(values[i]->name!=thename,"there is already a value with this name: "+thename);
>>>>>>> 23c6fcd0
    plumed_massert(values[i]->name!=thename&&name!="bias","Since PLUMED 2.3 the component 'bias' is automatically added to all biases by the general constructor!\n"
                   "Remove the line addComponent(\"bias\") from your bias.");
  }
  values.emplace_back(new Value(this,thename, false, shape ) );
  std::string msg="  added component to this action:  "+thename+" \n";
  log.printf(msg.c_str());
}

void ActionWithValue::addComponentWithDerivatives( const std::string& name, const std::vector<unsigned>& shape ) {
  if( !keywords.outputComponentExists(name,true) ) {
    warning("a description of component " + name + " has not been added to the manual. Components should be registered like keywords in "
            "registerKeywords as described in the developer doc.");
  }
  std::string thename; thename=getLabel() + "." + name;
  for(unsigned i=0; i<values.size(); ++i) {
    plumed_massert(values[i]->name!=getLabel(),"Cannot mix single values with components");
    plumed_massert(values[i]->name!=thename,"there is already a value with this name: "+thename);
    plumed_massert(values[i]->name!=thename&&name!="bias","Since PLUMED 2.3 the component 'bias' is automatically added to all biases by the general constructor!\n"
                   "Remove the line addComponentWithDerivatives(\"bias\") from your bias.");
  }
  values.emplace_back(new Value(this,thename, true, shape ) );
  std::string msg="  added component to this action:  "+thename+" \n";
  log.printf(msg.c_str());
}

int ActionWithValue::getComponent( const std::string& name ) const {
  if( !allowComponentsAndValue() ) plumed_massert( !exists( getLabel() ), "You should not be calling this routine if you are using a value");
  std::string thename; thename=getLabel() + "." + name;
  for(unsigned i=0; i<values.size(); ++i) {
    if (values[i]->name==thename) return i;
  }
  plumed_merror("there is no component with name " + name);
  return -1;
}

std::string ActionWithValue::getComponentsList( ) const {
  std::string complist;
  for(unsigned i=0; i<values.size(); ++i) {
    complist+=values[i]->name+" ";
  }
  return complist;
}

std::vector<std::string> ActionWithValue::getComponentsVector( ) const {
  std::vector<std::string> complist;
  for(unsigned i=0; i<values.size(); ++i) {
    complist.push_back(values[i]->name);
  }
  return complist;
}

void ActionWithValue::componentIsNotPeriodic( const std::string& name ) {
  int kk=getComponent(name);
  values[kk]->min=0; values[kk]->max=0;
  values[kk]->setupPeriodicity();
}

void ActionWithValue::componentIsPeriodic( const std::string& name, const std::string& min, const std::string& max ) {
  int kk=getComponent(name);
  values[kk]->setDomain(min,max);
}

void ActionWithValue::setGradientsIfNeeded() {
  if(isOptionOn("GRADIENTS")) {
    for(unsigned i=0; i<values.size(); i++) values[i]->setGradients();
  }
}

void ActionWithValue::turnOnDerivatives() {
  // Turn on the derivatives in all actions on which we are dependent
  for(const auto & p : getDependencies() ) {
    ActionWithValue* vv=dynamic_cast<ActionWithValue*>(p);
    if(vv) vv->turnOnDerivatives();
  }
  // Turn on the derivatives
  noderiv=false;
  // Resize the derivatives
  for(unsigned i=0; i<values.size(); ++i) values[i]->resizeDerivatives( getNumberOfDerivatives() );
}

Value* ActionWithValue::getPntrToOutput( const unsigned& ind ) const {
  plumed_dbg_massert(ind<values.size(),"you have requested a pointer that is out of bounds");
  return values[ind].get();
}

Value* ActionWithValue::getPntrToComponent( const std::string& name ) {
  int kk=getComponent(name);
  return values[kk].get();
}

Value* ActionWithValue::getPntrToComponent( int n ) {
  plumed_dbg_massert(n<values.size(),"you have requested a pointer that is out of bounds");
  return values[n].get();
}

void ActionWithValue::interpretDataLabel( const std::string& mystr, Action* myuser, unsigned& nargs, std::vector<Value*>& args ) {
  // Check for streams
  unsigned nstr=0; for(unsigned i=0; i<values.size(); ++i) { if( values[i]->getRank()>0 ) nstr++; }

  if( mystr=="" || mystr==getLabel() ) {
    // Retrieve value with name of action
    if( values[0]->name!=getLabel() ) myuser->error("action " + getLabel() + " does not have a value");
    // args.push_back( values[0] );
    values[0]->interpretDataRequest( myuser->getLabel(), nargs, args, "" );
  } else if( mystr==getLabel() + ".*" ) {
    // Retrieve all scalar values
    if( !action_to_do_after ) retrieveAllScalarValuesInLoop( myuser->getLabel(), nargs, args );
    // This interprets scalar values for many shortcuts
    interpretDotStar( myuser->getLabel(), nargs, args );
  } else if( mystr.find(".")!=std::string::npos && exists( mystr ) ) {
    // Retrieve value with specific name
    copyOutput( mystr )->interpretDataRequest( myuser->getLabel(), nargs, args, "" );
  } else {
    std::size_t dot1 = mystr.find_first_of('.'); std::string thelab = mystr.substr(0,dot1);
    plumed_assert( thelab==getLabel() ); std::string rest = mystr.substr(dot1+1);
    if( values.size()==1 ) {
      plumed_assert( values[0]->getRank()>0 && values[0]->getName()==getLabel() );
      values[0]->interpretDataRequest( myuser->getLabel(), nargs, args, rest );
    } else {
      std::size_t dot2 = rest.find_first_of('.'); std::string thecomp = rest.substr(0,dot2);
      if( !exists( thelab + "." + thecomp ) ) myuser->error("could not find component with label " + thelab + "." + thecomp );
      getPntrToComponent( thecomp )->interpretDataRequest( myuser->getLabel(), nargs, args, rest.substr(dot2+1) );
    }
  }
}

void ActionWithValue::addTaskToList( const unsigned& taskCode ) {
  fullTaskList.push_back( taskCode ); taskFlags.push_back(0);
  plumed_assert( fullTaskList.size()==taskFlags.size() );
}

void ActionWithValue::selectActiveTasks( const std::vector<std::string>& actionLabelsInChain, bool& forceAllTasks,
                                         std::vector<std::string>& actionsThatSelectTasks, std::vector<unsigned>& tflags ) {
  buildCurrentTaskList( forceAllTasks, actionsThatSelectTasks, tflags );
  // Check which actions are using the values calculated by this action
  bool usedOutsideOfChain=false; bool usedByPython=false;
  for(unsigned i=0;i<values.size();++i) {
      for(const auto & p : values[i]->userdata) {
          // Check if the action is only being used within the chain
          bool inchain=false;
          for(unsigned j=0;j<actionLabelsInChain.size();++j) {
              if( p.first==actionLabelsInChain[j] ){ inchain=true; break; } 
          }
          // If the action we are using is not in the chain check if it is safe to deactivate some stuff 
          if( !inchain ) usedOutsideOfChain=true; 
          // Check if it is used by a data gatherer
          if( p.first=="python" ) usedByPython=true;
      }
  }
  // Check if a data gather is getting all the data 
  if( usedByPython ) { 
      forceAllTasks=true;
  // Now check if we can deactivate tasks with this action by checking if it is one of the actions that 
  // allows deactivated tasks
  } else if( usedOutsideOfChain ) {
      bool OKToDeactivate=false;
      for(unsigned i=0;i<actionsThatSelectTasks.size();++i) {
          if( getLabel()==actionsThatSelectTasks[i] ){ OKToDeactivate=true; break; }
      }
      if( !OKToDeactivate ) forceAllTasks=true;
  }
  // And now do stuff for the next action in the chain
  if( action_to_do_after ) {
      // Retrieve the atoms for tasks in the stream
      ActionAtomistic* aa=dynamic_cast<ActionAtomistic*>( action_to_do_after ); if( aa ) aa->retrieveAtoms();
      // And set up the task list for the next one
      action_to_do_after->selectActiveTasks( actionLabelsInChain, forceAllTasks, actionsThatSelectTasks, tflags );
  }
}

void ActionWithValue::prepareForTaskLoop( const unsigned& nactive, const std::vector<unsigned>& pTaskList ) {
  prepareForTasks( nactive, pTaskList ); 
  if( action_to_do_after ) action_to_do_after->prepareForTaskLoop( nactive, pTaskList );
}

void ActionWithValue::runAllTasks() {
// Skip this if this is done elsewhere
  if( action_to_do_before ) return;

  unsigned stride=comm.Get_size();
  unsigned rank=comm.Get_rank();
  if(serial) { stride=1; rank=0; }

  // Determine if some tasks can be switched off
  if( actionsLabelsInChain.size()==0 ) getAllActionLabelsInChain( actionsLabelsInChain );
  std::vector<std::string> actionsThatSelectTasks; bool forceAllTasks=false; 
  taskFlags.assign(taskFlags.size(),0); selectActiveTasks( actionsLabelsInChain, forceAllTasks, actionsThatSelectTasks, taskFlags ); 
  if( forceAllTasks || actionsThatSelectTasks.size()==0 ) taskFlags.assign(taskFlags.size(),1);
  // Now actually build the list of active tasks
  nactive_tasks = 0;
  for(unsigned i=0; i<fullTaskList.size(); ++i) {
    if( taskFlags[i]>0 ) nactive_tasks++;
  }

  // Get number of threads for OpenMP
  unsigned nt=OpenMP::getNumThreads();
  if( nt*stride*10>nactive_tasks ) nt=nactive_tasks/stride/10;
  if( nt==0 || no_openmp ) nt=1;

  // Now create the partial task list
  unsigned n=0; partialTaskList.resize( nactive_tasks ); indexOfTaskInFullList.resize( nactive_tasks );
  for(unsigned i=0; i<fullTaskList.size(); ++i) {
    // Deactivate sets inactive tasks to number not equal to zero
    if( taskFlags[i]>0 ) {
      partialTaskList[n] = fullTaskList[i]; indexOfTaskInFullList[n]=i; n++;
    }
  }
  // Now do all preparations required to run all the tasks
  prepareForTaskLoop( nactive_tasks, partialTaskList );

  // Get the total number of streamed quantities that we need
  unsigned nquantities = 0, ncols=0, nmatrices=0;
  getNumberOfStreamedQuantities( nquantities, ncols, nmatrices );
  setupVirtualAtomStashes( nquantities );
  // Get size for buffer
  unsigned bufsize=0; getSizeOfBuffer( nactive_tasks, bufsize );
  if( buffer.size()!=bufsize ) buffer.resize( bufsize );
  // Clear buffer
  buffer.assign( buffer.size(), 0.0 );

  // Recover the number of derivatives we require
  unsigned nderivatives = 0; bool gridsInStream=checkForGrids();
  if( !noderiv || gridsInStream ) getNumberOfStreamedDerivatives( nderivatives );

  if(timers) stopwatch.start("2 Loop over tasks");
  #pragma omp parallel num_threads(nt)
  {
    std::vector<double> omp_buffer;
    if( nt>1 ) omp_buffer.resize( bufsize, 0.0 );
    MultiValue myvals( nquantities, nderivatives, ncols, nmatrices );
    myvals.clearAll();

    #pragma omp for nowait
    for(unsigned i=rank; i<nactive_tasks; i+=stride) {
      // Calculate the stuff in the loop for this action
      runTask( indexOfTaskInFullList[i], partialTaskList[i], myvals );

      // Now transfer the data to the actions that accumulate values from the calculated quantities
      if( nt>1 ) {
        gatherAccumulators( indexOfTaskInFullList[i], myvals, omp_buffer );
      } else {
        gatherAccumulators( indexOfTaskInFullList[i], myvals, buffer );
      }

      // Clear the value
      myvals.clearAll();
    }
    #pragma omp critical
    if(nt>1) for(unsigned i=0; i<bufsize; ++i) buffer[i]+=omp_buffer[i];
  }
  if(timers) stopwatch.stop("2 Loop over tasks");

  if(timers) stopwatch.start("3 MPI gather");
  // MPI Gather everything
  if( !serial && buffer.size()>0 ) comm.Sum( buffer );
  // Update the elements that are makign contributions to the sum here
  // this causes problems if we do it in prepare
  if(timers) stopwatch.stop("3 MPI gather");

  if(timers) stopwatch.start("4 Finishing computations");
  finishComputations( buffer );
  if(timers) stopwatch.stop("4 Finishing computations");
}

bool ActionWithValue::checkForGrids() const {
  for(unsigned i=0; i<values.size(); ++i) {
    if( values[i]->getRank()>0 && values[i]->hasDerivatives() ) return true;
  }
  if( action_to_do_after ) return action_to_do_after->checkForGrids();
  return false;
}

void ActionWithValue::getNumberOfStreamedDerivatives( unsigned& nderivatives ) const {
  unsigned nnd=0;
  if( !noderiv ) {
    nnd = getNumberOfDerivatives();
  } else {
    for(unsigned i=0; i<values.size(); ++i) {
      if( values[i]->getRank()>0 && values[i]->hasDerivatives() ) { nnd = getNumberOfDerivatives(); break; }
    }
  }
  if( nnd>nderivatives ) nderivatives = nnd;
  if( action_to_do_after ) action_to_do_after->getNumberOfStreamedDerivatives( nderivatives );
}

void ActionWithValue::setupVirtualAtomStashes( unsigned& nquants ) {
  ActionWithVirtualAtom* av = dynamic_cast<ActionWithVirtualAtom*>( this );
  if( av ) av->setStashIndices( nquants );
  if( action_to_do_after ) action_to_do_after->setupVirtualAtomStashes( nquants );
}

void ActionWithValue::getNumberOfStreamedQuantities( unsigned& nquants, unsigned& ncols, unsigned& nmat ) const {
  const ActionWithArguments* aa = dynamic_cast<const ActionWithArguments*>( this );
  if( aa ) aa->getNumberOfStashedInputArguments( nquants );

  for(unsigned i=0; i<values.size(); ++i) {
    if( values[i]->getRank()==2 && !values[i]->hasDerivatives() ) {
      if( values[i]->getShape()[1]>ncols ) { ncols = values[i]->getShape()[1]; }
      values[i]->matpos=nmat; nmat++;
    } else if( values[i]->getRank()==1 && values[i]->columnsums ) {
      values[i]->matpos=nmat; nmat++;
    }
    values[i]->streampos=nquants; nquants++;
  }
  if( action_to_do_after ) action_to_do_after->getNumberOfStreamedQuantities( nquants, ncols, nmat );
}

void ActionWithValue::getSizeOfBuffer( const unsigned& nactive_tasks, unsigned& bufsize ) {
  for(unsigned i=0; i<values.size(); ++i) {
    values[i]->bufstart=bufsize;
    if( values[i]->getRank()==0 && values[i]->hasDerivatives() ) bufsize += 1 + values[i]->getNumberOfDerivatives();
    else if( values[i]->getRank()==0 ) bufsize += 1;
    else if( (values[i]->getRank()>0 && values[i]->hasDerivatives()) || values[i]->storedata ) bufsize += values[i]->getSize();
  }
  if( action_to_do_after ) action_to_do_after->getSizeOfBuffer( nactive_tasks, bufsize );
}

void ActionWithValue::runTask( const std::string& controller, const unsigned& task_index, const unsigned& current, const unsigned colno, MultiValue& myvals ) const {
  // Do matrix element task
  bool wasperformed=false; myvals.setTaskIndex(task_index); myvals.setSecondTaskIndex( colno );
  if( isActive() ) wasperformed=performTask( controller, current, colno, myvals );
  const ActionWithArguments* aa = dynamic_cast<const ActionWithArguments*>( this );
  if( aa ) {
    if( actionInChain() ) {
      // Now check if the task takes a matrix as input - if it does do it
      bool do_this_task = ((aa->getPntrToArgument(0))->getRank()==2 && !(aa->getPntrToArgument(0))->hasDerivatives() );
#ifdef DNDEBUG
      if( do_this_task ) {
        for(unsigned i=1; i<aa->getNumberOfArguments(); ++i) {
          plumed_dbg_assert( (aa->getPntrToArgument(i))->getRank()==2 && !(aa->getPntrToArgument(0))->hasDerivatives() );
        }
      }
#endif
      if( do_this_task && isActive() ) { myvals.vector_call=false; myvals.setTaskIndex(task_index); performTask( current, myvals ); }
    }
  }

  // Check if we need to store stuff
  bool matrix=wasperformed;
  for(unsigned i=0; i<values.size(); ++i) {
    if( values[i]->getRank()!=2 || values[i]->hasDerivatives() ) { matrix=false; break; }
  }
  if( matrix ) {
    unsigned col_stash_index = colno; if( colno>=getFullNumberOfTasks() ) col_stash_index = colno - getFullNumberOfTasks();
    for(unsigned i=0; i<values.size(); ++i) {
      if( values[i]->hasForce ) {
        unsigned sind = values[i]->streampos, matindex = values[i]->getPositionInMatrixStash();
        double fforce = values[i]->getForce( myvals.getTaskIndex()*getFullNumberOfTasks() + col_stash_index );
        for(unsigned j=0; j<myvals.getNumberActive(sind); ++j) {
          unsigned kindex = myvals.getActiveIndex(sind,j); myvals.addMatrixForce( matindex, kindex, fforce*myvals.getDerivative(sind,kindex ) );
        }
      } else if( values[i]->storedata ) myvals.stashMatrixElement( values[i]->getPositionInMatrixStash(), col_stash_index, myvals.get( values[i]->getPositionInStream() ) );
    }
  }

  // Now continue on with the stream
  if( action_to_do_after ) action_to_do_after->runTask( controller, task_index, current, colno, myvals );
}

void ActionWithValue::runTask( const unsigned& task_index, const unsigned& current, MultiValue& myvals ) const {
  if( isActive() ) {
    myvals.setTaskIndex(task_index); myvals.vector_call=true; performTask( current, myvals );
  }
  if( action_to_do_after ) action_to_do_after->runTask( task_index, current, myvals );
}

void ActionWithValue::clearMatrixElements( MultiValue& myvals ) const {
  if( isActive() ) {
    for(unsigned i=0; i<values.size(); ++i) {
      if( values[i]->getRank()==2 && !values[i]->hasDerivatives() ) myvals.clear( values[i]->getPositionInStream() );
    }
  }
  if( action_to_do_after ) action_to_do_after->clearMatrixElements( myvals );
}

void ActionWithValue::rerunTask( const unsigned& task_index, MultiValue& myvals ) const {
  if( !action_to_do_before ) {
    unsigned ncol=0, nmat=0, nquantities = 0; getNumberOfStreamedQuantities( nquantities, ncol, nmat );
    unsigned nderivatives = 0; getNumberOfStreamedDerivatives( nderivatives );
    if( myvals.getNumberOfValues()!=nquantities || myvals.getNumberOfDerivatives()!=nderivatives ) myvals.resize( nquantities, nderivatives, ncol, nmat );
    runTask( task_index, fullTaskList[task_index], myvals ); return;
  }
  action_to_do_before->rerunTask( task_index, myvals );

}

void ActionWithValue::gatherAccumulators( const unsigned& taskCode, const MultiValue& myvals, std::vector<double>& buffer ) const {
  if( isActive() ) {
    for(unsigned i=0; i<values.size(); ++i) {
      unsigned sind = values[i]->streampos, bufstart = values[i]->bufstart;
      if( values[i]->getRank()==0 ) {
        plumed_dbg_massert( bufstart<buffer.size(), "problem in " + getLabel() );
        buffer[bufstart] += myvals.get(sind);
        if( values[i]->hasDerivatives() ) {
          unsigned ndmax = (values[i]->getPntrToAction())->getNumberOfDerivatives();
          for(unsigned k=0; k<myvals.getNumberActive(sind); ++k) {
            unsigned kindex = myvals.getActiveIndex(sind,k);
            plumed_dbg_massert( bufstart+1+kindex<buffer.size(), "problem in " + getLabel()  );
            buffer[bufstart + 1 + kindex] += myvals.getDerivative(sind,kindex);
          }
        }
        // This looks after grids
      } else if( values[i]->hasDerivatives() ) {
        gatherGridAccumulators( taskCode, myvals, bufstart, buffer );
      } else if( values[i]->storedata ) {
        // This looks after storing for matrices
        if( values[i]->getRank()==2 && !values[i]->hasDeriv ) {
          unsigned ncols = values[i]->getShape()[1];
          unsigned vindex = bufstart + taskCode*ncols; unsigned matind = values[i]->getPositionInMatrixStash();
          for(unsigned j=0; j<myvals.getNumberOfStashedMatrixElements(matind); ++j) {
            unsigned jind = myvals.getStashedMatrixIndex(matind,j);
            plumed_dbg_massert( vindex+jind<buffer.size(), "failing in " + getLabel() + " on value " + values[i]->getName() );
            buffer[vindex + jind] += myvals.getStashedMatrixElement( matind, jind );
          }
          // This looks after sums over columns of matrix
        } else if ( values[i]->getRank()==1 && values[i]->columnsums ) {
          unsigned vindex = bufstart; unsigned matind = values[i]->getPositionInMatrixStash();
          for(unsigned j=0; j<myvals.getNumberOfStashedMatrixElements(matind); ++j) {
            unsigned jind = myvals.getStashedMatrixIndex(matind,j);
            buffer[vindex + jind] += myvals.getStashedMatrixElement( matind, jind );
          }
          // This looks after storing in all other cases
        } else {
          unsigned nspace=1; if( values[i]->hasDeriv ) nspace=(1 + values[i]->getNumberOfDerivatives() );
          unsigned vindex = bufstart + taskCode*nspace; plumed_dbg_massert( vindex<buffer.size(), "failing in " + getLabel() );
          buffer[vindex] += myvals.get(sind);
        }
      }
    }
    // Special method for dealing with centers
    const ActionWithVirtualAtom* av = dynamic_cast<const ActionWithVirtualAtom*>( this );
    if( av ) av->gatherForVirtualAtom( myvals, buffer );
  }

  if( action_to_do_after ) action_to_do_after->gatherAccumulators( taskCode, myvals, buffer );
}

void ActionWithValue::retrieveAllScalarValuesInLoop( const std::string& ulab, unsigned& nargs, std::vector<Value*>& myvals ) {
  for(unsigned i=0; i<values.size(); ++i) {
    if( values[i]->getRank()==0 ) {
      bool found=false;
      for(unsigned j=0; j<myvals.size(); ++j) {
        if( values[i]->getName()==myvals[j]->getName() ) { found=true; break; }
      }
      if( !found ) values[i]->interpretDataRequest( ulab, nargs, myvals, "" );
    }
  }
  if( action_to_do_after ) action_to_do_after->retrieveAllScalarValuesInLoop( ulab, nargs, myvals );
}

void ActionWithValue::finishComputations( const std::vector<double>& buffer ) {
  if( isActive() ) {
    for(unsigned i=0; i<values.size(); ++i) {
      unsigned bufstart = values[i]->bufstart;
      if( values[i]->reset ) values[i]->data.assign( values[i]->data.size(), 0 );
      if( (values[i]->getRank()>0 && values[i]->hasDerivatives()) || values[i]->storedata ) {
        unsigned sz_v = values[i]->getSize();
        for(unsigned j=0; j<sz_v; ++j) values[i]->add( j, buffer[bufstart+j] );
      }
      if( !doNotCalculateDerivatives() && values[i]->hasDeriv && values[i]->getRank()==0 ) {
        for(unsigned j=0; j<values[i]->getNumberOfDerivatives(); ++j) values[i]->setDerivative( j, buffer[bufstart+1+j] );
      }
    }
    transformFinalValueAndDerivatives( buffer );
  }
  if( action_to_do_after ) action_to_do_after->finishComputations( buffer );
}

bool ActionWithValue::getForcesFromValues( std::vector<double>& forces ) {
  unsigned type=0;
  if( values[0]->shape.size()==0 ) type=1;
  else if( values[0]->hasDeriv ) type=2;
  else plumed_assert( values[0]->shape.size()>0 );

#ifndef DNDEBUG
  if( type==0 ) {
    for(unsigned i=0; i<values.size(); ++i) plumed_dbg_assert( values[i]->shape.size()>0 && !values[i]->hasDeriv );
  } else if( type==1 && getName()!="DIAGONALIZE" ) {
    for(unsigned i=0; i<values.size(); ++i) plumed_dbg_assert( values[i]->shape.size()==0 );
  } else if( type==2 ) {
    for(unsigned i=0; i<values.size(); ++i) plumed_dbg_assert( values[i]->shape.size()>0 && values[i]->hasDeriv );
  } else if( getName()!="DIAGONALIZE" ) {
    plumed_merror("value type not defined");
  }
#endif
  bool at_least_one_forced=false;
  if( type==1 ) {
    for(unsigned i=0; i<values.size(); ++i) {
      if( values[i]->applyForce( forces ) ) at_least_one_forced=true;
    }
  } else {
    // Check if there are any forces
    for(unsigned i=0; i<values.size(); ++i) {
      if( values[i]->hasForce ) at_least_one_forced=true;
    }
    if( !at_least_one_forced ) return false;

    // Get the action that calculates these quantitites
    ActionWithValue* av = getActionThatCalculates();
    nactive_tasks = av->nactive_tasks;
    // Setup MPI parallel loop
    unsigned stride=comm.Get_size();
    unsigned rank=comm.Get_rank();
    if(serial) { stride=1; rank=0; }

    // Get number of threads for OpenMP
    unsigned nt=OpenMP::getNumThreads();
    if( nt*stride*10>nactive_tasks ) nt=nactive_tasks/stride/10;
    if( nt==0 || no_openmp ) nt=1;

    // Now determine how big the multivalue needs to be
    unsigned nderiv=0; av->getNumberOfStreamedDerivatives( nderiv );
    unsigned nquants=0, ncols=0, nmatrices=0; av->getNumberOfStreamedQuantities( nquants, ncols, nmatrices );
    #pragma omp parallel num_threads(nt)
    {
      std::vector<double> omp_forces;
      if( nt>1 ) omp_forces.resize( forces.size(), 0.0 );
      MultiValue myvals( nquants, nderiv, ncols, nmatrices, forces.size() );
      myvals.clearAll();

      #pragma omp for nowait
      for(unsigned i=rank; i<nactive_tasks; i+=stride) {
        unsigned itask = av->indexOfTaskInFullList[i];
        av->runTask( itask, av->partialTaskList[i], myvals );

        // Now get the forces
        if( nt>1 ) av->gatherForces( av->partialTaskList[i], myvals, omp_forces );
        else av->gatherForces( av->partialTaskList[i], myvals, forces );

        myvals.clearAll();
        myvals.clearStoredForces();
      }
      #pragma omp critical
      if(nt>1) for(unsigned i=0; i<forces.size(); ++i) forces[i]+=omp_forces[i];
    }
    // MPI Gather on forces
    if( !serial ) comm.Sum( forces );
    // And clear all the forces that have been added in one shot
    av->clearAllForcesInChain();
  }

  return at_least_one_forced;
}

void ActionWithValue::gatherForces( const unsigned& itask, const MultiValue& myvals, std::vector<double>& forces ) const {
  bool hasforce=false;
  for(unsigned i=0; i<values.size(); ++i) {
    if( values[i]->hasForce ) { hasforce=true; break; }
  }
  if( hasforce && isActive() ) {
    for(unsigned k=0; k<values.size(); ++k) {
      if( values[k]->hasForce && values[k]->getRank()==2 && !values[k]->hasDeriv ) {
        unsigned matind = values[k]->getPositionInMatrixStash();
        for(unsigned j=0; j<forces.size(); ++j) forces[j] += myvals.getStashedMatrixForce( matind, j );
      } else if( values[k]->getRank()>0 && values[k]->hasForce ) {
        unsigned sspos = values[k]->streampos; double fforce = values[k]->getForce(itask);
        for(unsigned j=0; j<myvals.getNumberActive(sspos); ++j) {
          unsigned jder=myvals.getActiveIndex(sspos, j); forces[jder] += fforce*myvals.getDerivative( sspos, jder );
        }
      }
    }
  }
  if( action_to_do_after ) action_to_do_after->gatherForces( itask, myvals, forces );
}

void ActionWithValue::clearAllForcesInChain() {
  clearInputForces(); if( action_to_do_after ) action_to_do_after->clearAllForcesInChain();
}

void ActionWithValue::generateGraphNodes( OFile& ofile, std::vector<std::string>& graph_actions ) const {
  if( action_to_do_before ) return ;
  const ActionWithVirtualAtom* ava=dynamic_cast<const ActionWithVirtualAtom*>(this);
  if( ava ) return ;

  // Check we have not dealt with this node already
  for(unsigned i=0;i<graph_actions.size();++i) {
      if( graph_actions[i]==getLabel() ) return;
  }

  // Now retrieve all the labels in this chain
  std::vector<std::string> chain; getAllActionLabelsInChain( chain );
  if( chain.size()>1 ) { 
      ofile.printf("   subgraph cluster%d { \n", graph_actions.size() );
      ofile.printf("      node [style=filled,fillcolor=lightgrey];\n");
      ofile.printf("      penwidth=3;\n");
      ofile.printf("      color=black;\n");
      // Now create all the nodes in this chain
      unsigned gstart = graph_actions.size(); 
      for(unsigned i=0;i<chain.size();++i){
          ActionWithValue* av=plumed.getActionSet().selectWithLabel<ActionWithValue*>( chain[i] ); std::string exline, num; 
          std::string label=av->getLabel(); if( label.find("@")!=std::string::npos ){ std::size_t at=label.find_first_of("@"); label=label.substr(at+1); }
          if( av->writeInGraph(exline) ) {
              ofile.printf("     %s [label=\"%d \\n %s: \\n %s \\n %s\"] \n", label.c_str(), graph_actions.size() - gstart +1, av->getLabel().c_str(), av->getName().c_str(), exline.c_str() );
          } else {
              ofile.printf("     %s [label=\"%d \\n %s: \\n %s\"] \n", label.c_str(), graph_actions.size() - gstart +1, av->getLabel().c_str(), av->getName().c_str() );   
          }
          for(unsigned j=0;j<av->values.size();++j) {
              for(const auto & p : (av->values[j])->userdata) {
                  // Check if the action is only being used within the chain
                  bool inchain=false;
                  for(unsigned k=0;k<chain.size();++k) {
                      if( p.first==chain[k] ){ inchain=true; break; }
                  }
                  if( inchain ) {
                      ActionWithValue* av2=plumed.getActionSet().selectWithLabel<ActionWithValue*>( p.first ); plumed_assert( av2 );
                      std::string label2=av2->getLabel(); if( label2.find("@")!=std::string::npos ){ std::size_t at=label2.find_first_of("@"); label2=label2.substr(at+1); }
                      std::string color="orange";
                      if( (av->values[j])->getRank()>0 && (av->values[j])->hasDerivatives() ) color="green";
                      else if( (av->values[j])->getRank()==2 ) color="red";
                      else if( (av->values[j])->getRank()==1 ) color="blue"; 
                      ofile.printf("     %s -> %s [label=\"%s\", color=%s, fontcolor=%s]; \n", label.c_str(), label2.c_str(), 
                                                               (av->values[j])->getName().c_str(), color.c_str(), color.c_str() ); 
                  }
              }
          }
          graph_actions.push_back( av->getLabel() );
      }
      ofile.printf("   }\n");
  } else {
      std::string label=getLabel(); if( label.find("@")!=std::string::npos ){ std::size_t at=label.find_first_of("@"); label=label.substr(at+1); } 
      const ActionWithValue* av = dynamic_cast<const ActionWithValue*>( this ); std::string exline; graph_actions.push_back( getLabel() );
      if( av ) {  
          if( av->writeInGraph(exline) ) {
              ofile.printf("     %s [label=\"%s: \\n %s \\n %s\"] \n", label.c_str(), getLabel().c_str(), getName().c_str(), exline.c_str() );
          } else {
              ofile.printf("     %s [label=\"%s: \\n %s\"] \n", label.c_str(), getLabel().c_str(), getName().c_str() );
          }
      } else ofile.printf("     %s [label=\"%s: \\n %s\"] \n", label.c_str(), getLabel().c_str(), getName().c_str() ); 
  }
  // Now create the links to the nodes outside of this chain
  for(unsigned i=0;i<chain.size();++i) {
      ActionWithValue* av=plumed.getActionSet().selectWithLabel<ActionWithValue*>( chain[i] );
      std::string label=av->getLabel(); if( label.find("@")!=std::string::npos ){ std::size_t at=label.find_first_of("@"); label=label.substr(at+1); } 
      for(unsigned j=0;j<av->values.size();++j) {
          for(const auto & p : (av->values[j])->userdata) {
              // Check if the action is only being used within the chain
              bool inchain=false;
              for(unsigned k=0;k<chain.size();++k) {
                  if( p.first==chain[k] ){ inchain=true; break; }
              }
              if( !inchain ) {
                  Action* av2=plumed.getActionSet().selectWithLabel<Action*>( p.first ); plumed_assert( av2 );
                  ActionWithValue* avv2 = dynamic_cast<ActionWithValue*>( av2 );
                  if( !avv2 ) {
                      bool found=false;
                      for(unsigned i=0;i<graph_actions.size();++i) {
                          if( av2->getLabel()==graph_actions[i] ){ found=true; break; }
                      } 
                      if( !found ) {
                          std::string label=av2->getLabel(); if( label.find("@")!=std::string::npos ){ std::size_t at=label.find_first_of("@"); label=label.substr(at+1); }  
                          ofile.printf("     %s [label=\"%s: \\n %s\"] \n", label.c_str(), av2->getLabel().c_str(), av2->getName().c_str() );
                          graph_actions.push_back( av2->getLabel() );
                      }
                  }
                  std::string label2=av2->getLabel(); if( label2.find("@")!=std::string::npos ){ std::size_t at=label2.find_first_of("@"); label2=label2.substr(at+1); }
                  std::string color="orange";
                  if( (av->values[j])->getRank()>0 && (av->values[j])->hasDerivatives() ) color="green";
                  else if( (av->values[j])->getRank()==2 ) color="red";
                  else if( (av->values[j])->getRank()==1 ) color="blue";
                  ofile.printf("     %s -> %s [label=\"%s\", color=%s, fontcolor=%s]; \n", label.c_str(), label2.c_str(), 
                                                               (av->values[j])->getName().c_str(), color.c_str(), color.c_str() ); 
              }
          }
      }
  }
}

}<|MERGE_RESOLUTION|>--- conflicted
+++ resolved
@@ -243,12 +243,8 @@
   }
   std::string thename; thename=getLabel() + "." + name;
   for(unsigned i=0; i<values.size(); ++i) {
-<<<<<<< HEAD
     if( !allowComponentsAndValue() ) plumed_massert(values[i]->name!=getLabel(),"Cannot mix single values with components");
-=======
-    plumed_massert(values[i]->name!=getLabel(),"Cannot mix single values with components");
     plumed_massert(values[i]->name!=thename,"there is already a value with this name: "+thename);
->>>>>>> 23c6fcd0
     plumed_massert(values[i]->name!=thename&&name!="bias","Since PLUMED 2.3 the component 'bias' is automatically added to all biases by the general constructor!\n"
                    "Remove the line addComponent(\"bias\") from your bias.");
   }
