/* +++++++++++++++++++++++++++++++++++++++++++++++++++++++++++++++++++++++++
   Copyright (c) 2014 The plumed team
   (see the PEOPLE file at the root of the distribution for a list of names)

   See http://www.plumed-code.org for more information.

   This file is part of plumed, version 2.

   plumed is free software: you can redistribute it and/or modify
   it under the terms of the GNU Lesser General Public License as published by
   the Free Software Foundation, either version 3 of the License, or
   (at your option) any later version.

   plumed is distributed in the hope that it will be useful,
   but WITHOUT ANY WARRANTY; without even the implied warranty of
   MERCHANTABILITY or FITNESS FOR A PARTICULAR PURPOSE.  See the
   GNU Lesser General Public License for more details.

   You should have received a copy of the GNU Lesser General Public License
   along with plumed.  If not, see <http://www.gnu.org/licenses/>.
+++++++++++++++++++++++++++++++++++++++++++++++++++++++++++++++++++++++++ */
#include "ActionAtomistic.h"
#include "PlumedMain.h"
#include "ActionSet.h"
#include "SetupMolInfo.h"
#include <vector>
#include <string>
#include "ActionWithValue.h"
#include "Colvar.h"
#include "ActionWithVirtualAtom.h"
#include "tools/Exception.h"
#include "Atoms.h"
#include "tools/Pbc.h"
#include "tools/PDB.h"

using namespace std;
using namespace PLMD;

ActionAtomistic::~ActionAtomistic(){
// forget the pending request
  atoms.remove(this);
  delete(&pbc);
}

ActionAtomistic::ActionAtomistic(const ActionOptions&ao):
Action(ao),
pbc(*new(Pbc)),
lockRequestAtoms(false),
donotretrieve(false),
donotforce(false),
atoms(plumed.getAtoms())
{
  atoms.add(this);
<<<<<<< HEAD
=======
//  if(atoms.getNatoms()==0) error("Cannot perform calculations involving atoms without atoms");
>>>>>>> 7e0f8f25
}

void ActionAtomistic::registerKeywords( Keywords& keys ){
  (void) keys; // avoid warning
}


void ActionAtomistic::requestAtoms(const vector<AtomNumber> & a){
  plumed_massert(!lockRequestAtoms,"requested atom list can only be changed in the prepare() method");
  int nat=a.size();
  indexes=a;
  positions.resize(nat);
  forces.resize(nat);
  masses.resize(nat);
  charges.resize(nat);
  int n=atoms.positions.size();
  clearDependencies();
  unique.clear();
  for(unsigned i=0;i<indexes.size();i++){
    if(indexes[i].index()>=n) error("atom out of range");
    if(atoms.isVirtualAtom(indexes[i])) addDependency(atoms.getVirtualAtomsAction(indexes[i]));
// only real atoms are requested to lower level Atoms class
    else unique.insert(indexes[i]);
  }

}

Vector ActionAtomistic::pbcDistance(const Vector &v1,const Vector &v2)const{
  return pbc.distance(v1,v2);
}

void ActionAtomistic::calculateNumericalDerivatives( ActionWithValue* a ){
  calculateAtomicNumericalDerivatives( a, 0 );
}

void ActionAtomistic::changeBox( const Tensor& newbox ){
  pbc.setBox( newbox );
}

void ActionAtomistic::calculateAtomicNumericalDerivatives( ActionWithValue* a, const unsigned& startnum ){
  if(!a){
    a=dynamic_cast<ActionWithValue*>(this);
    plumed_massert(a,"only Actions with a value can be differentiated");
  }

  const int nval=a->getNumberOfComponents();
  const int natoms=getNumberOfAtoms();
  std::vector<Vector> value(nval*natoms);
  std::vector<Tensor> valuebox(nval);
  std::vector<Vector> savedPositions(natoms);
  const double delta=sqrt(epsilon);

  for(int i=0;i<natoms;i++) for(int k=0;k<3;k++){
    savedPositions[i][k]=positions[i][k];
    positions[i][k]=positions[i][k]+delta;
    a->calculate();
    positions[i][k]=savedPositions[i][k];
    for(int j=0;j<nval;j++){
      value[j*natoms+i][k]=a->getOutputQuantity(j);
    }
  }
 for(int i=0;i<3;i++) for(int k=0;k<3;k++){
   double arg0=box(i,k);
   for(int j=0;j<natoms;j++) positions[j]=pbc.realToScaled(positions[j]);
   box(i,k)=box(i,k)+delta;
   pbc.setBox(box);
   for(int j=0;j<natoms;j++) positions[j]=pbc.scaledToReal(positions[j]);
   a->calculate();
   box(i,k)=arg0;
   pbc.setBox(box);
   for(int j=0;j<natoms;j++) positions[j]=savedPositions[j];
   for(int j=0;j<nval;j++) valuebox[j](i,k)=a->getOutputQuantity(j);
 }

  a->calculate();
  a->clearDerivatives();
  for(int j=0;j<nval;j++){
    Value* v=a->copyOutput(j);
    double ref=v->get();
    if(v->getNumberOfDerivatives()>0){
      for(int i=0;i<natoms;i++) for(int k=0;k<3;k++) {
        double d=(value[j*natoms+i][k]-ref)/delta;
        v->addDerivative(startnum+3*i+k,d);
      }
      Tensor virial;
      for(int i=0;i<3;i++) for(int k=0;k<3;k++)virial(i,k)= (valuebox[j](i,k)-ref)/delta;
// BE CAREFUL WITH NON ORTHOROMBIC CELL
      virial=-matmul(box.transpose(),virial);
      for(int i=0;i<3;i++) for(int k=0;k<3;k++) v->addDerivative(startnum+3*natoms+3*k+i,virial(k,i));
    }
  }
}

void ActionAtomistic::parseAtomList(const std::string&key, std::vector<AtomNumber> &t){
  parseAtomList(key,-1,t);
}

void ActionAtomistic::parseAtomList(const std::string&key,const int num, std::vector<AtomNumber> &t){
  plumed_massert( keywords.style(key,"atoms"), "keyword " + key + " should be registered as atoms");
  if(atoms.getNatoms()==0) error("Cannot perform calculations involving atoms without atoms");

  vector<string> strings;
  if( num<0 ){
      parseVector(key,strings);
      if(strings.empty()) return;
  } else {
      if ( !parseNumberedVector(key,num,strings) ) return;
  }

  Tools::interpretRanges(strings); t.resize(0);
  for(unsigned i=0;i<strings.size();++i){
   bool ok=false;
   AtomNumber atom;
   ok=Tools::convert(strings[i],atom); // this is converting strings to AtomNumbers
   if(ok) t.push_back(atom);
// here we check if this is a special symbol for MOLINFO
   if( !ok && strings[i].compare(0,1,"@")==0 ){
      std::size_t dot=strings[i].find_first_of("@"); std::string symbol=strings[i].substr(dot+1);
      vector<SetupMolInfo*> moldat=plumed.getActionSet().select<SetupMolInfo*>();
      if( moldat.size()>0 ){
          vector<AtomNumber> atom_list; moldat[0]->interpretSymbol( symbol, atom_list );
          if( atom_list.size()>0 ){ ok=true; t.insert(t.end(),atom_list.begin(),atom_list.end()); }
          else { error(strings[i] + " is not a label plumed knows"); }
      } else {
          error("atoms specified using @ symbol but no MOLINFO was available");
      }
   }
// here we check if the atom name is the name of a group
   if(!ok){
     if(atoms.groups.count(strings[i])){
       map<string,vector<AtomNumber> >::const_iterator m=atoms.groups.find(strings[i]);
       t.insert(t.end(),m->second.begin(),m->second.end());
       ok=true;
     }
   }
// here we check if the atom name is the name of an added virtual atom
   if(!ok){
     const ActionSet&actionSet(plumed.getActionSet());
     for(ActionSet::const_iterator a=actionSet.begin();a!=actionSet.end();++a){
       ActionWithVirtualAtom* c=dynamic_cast<ActionWithVirtualAtom*>(*a);
       if(c) if(c->getLabel()==strings[i]){
         ok=true;
         t.push_back(c->getIndex());
         break;
       }
     }
   }
   if(!ok) error("it was not possible to interpret atom name " + strings[i]);
   // plumed_massert(ok,"it was not possible to interpret atom name " + strings[i]);
  }
} 


void ActionAtomistic::retrieveAtoms(){
  box=atoms.box;
  pbc=atoms.pbc;
  Colvar*cc=dynamic_cast<Colvar*>(this);
  if(cc && cc->checkIsEnergy()) energy=atoms.getEnergy();
  if(donotretrieve) return;
  chargesWereSet=atoms.chargesWereSet();
  const vector<Vector> & p(atoms.positions);
  const vector<double> & c(atoms.charges);
  const vector<double> & m(atoms.masses);
  for(unsigned j=0;j<indexes.size();j++) positions[j]=p[indexes[j].index()];
  for(unsigned j=0;j<indexes.size();j++) charges[j]=c[indexes[j].index()];
  for(unsigned j=0;j<indexes.size();j++) masses[j]=m[indexes[j].index()];
}

void ActionAtomistic::setForcesOnAtoms( const std::vector<double>& forcesToApply, unsigned ind ){
  if(donotforce) return;
  for(unsigned i=0;i<indexes.size();++i){ 
    forces[i][0]=forcesToApply[ind]; ind++; 
    forces[i][1]=forcesToApply[ind]; ind++;
    forces[i][2]=forcesToApply[ind]; ind++;
  }
  virial(0,0)=forcesToApply[ind]; ind++;
  virial(0,1)=forcesToApply[ind]; ind++;
  virial(0,2)=forcesToApply[ind]; ind++;
  virial(1,0)=forcesToApply[ind]; ind++;
  virial(1,1)=forcesToApply[ind]; ind++;
  virial(1,2)=forcesToApply[ind]; ind++;
  virial(2,0)=forcesToApply[ind]; ind++;
  virial(2,1)=forcesToApply[ind]; ind++;
  virial(2,2)=forcesToApply[ind]; ind++;
  plumed_dbg_assert( ind==forcesToApply.size() );
}

void ActionAtomistic::applyForces(){
  if(donotforce) return;
  vector<Vector>   & f(atoms.forces);
  Tensor           & v(atoms.virial);
  for(unsigned j=0;j<indexes.size();j++) f[indexes[j].index()]+=forces[j];
  v+=virial;
  atoms.forceOnEnergy+=forceOnEnergy;
}

void ActionAtomistic::clearOutputForces(){
  if(donotforce) return;
  for(unsigned i=0;i<forces.size();++i)forces[i].zero();
  forceOnEnergy=0.0;
}


void ActionAtomistic::readAtomsFromPDB( const PDB& pdb ){
  Colvar*cc=dynamic_cast<Colvar*>(this);
  if(cc && cc->checkIsEnergy()) error("can't read energies from pdb files");

  for(unsigned j=0;j<indexes.size();j++){
      if( indexes[j].index()>pdb.size() ) error("there are not enough atoms in the input pdb file");
      if( pdb.getAtomNumbers()[j].index()!=indexes[j].index() ) error("there are atoms missing in the pdb file");  
      positions[j]=pdb.getPositions()[indexes[j].index()];
  }
  for(unsigned j=0;j<indexes.size();j++) charges[j]=pdb.getBeta()[indexes[j].index()];
  for(unsigned j=0;j<indexes.size();j++) masses[j]=pdb.getOccupancy()[indexes[j].index()];
}<|MERGE_RESOLUTION|>--- conflicted
+++ resolved
@@ -51,10 +51,7 @@
 atoms(plumed.getAtoms())
 {
   atoms.add(this);
-<<<<<<< HEAD
-=======
 //  if(atoms.getNatoms()==0) error("Cannot perform calculations involving atoms without atoms");
->>>>>>> 7e0f8f25
 }
 
 void ActionAtomistic::registerKeywords( Keywords& keys ){
