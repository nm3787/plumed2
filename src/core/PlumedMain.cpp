--- conflicted
+++ resolved
@@ -574,7 +574,6 @@
   } else {
     std::vector<std::string> interpreted(words);
     Tools::interpretLabel(interpreted);
-<<<<<<< HEAD
     std::vector<std::vector<std::string> > act_info( actionRegister().expandShortcuts( multi_sim_comm.Get_rank(), interpreted ) );
     for(unsigned i=0;i<act_info.size();++i){
         Tools::interpretLabel( act_info[i] );
@@ -591,20 +590,6 @@
         action->checkRead();
         actionSet.emplace_back(std::move(action));
     }
-=======
-    auto action=actionRegister().create(ActionOptions(*this,interpreted));
-    if(!action) {
-      std::string msg;
-      msg ="ERROR\nI cannot understand line:";
-      for(unsigned i=0; i<interpreted.size(); ++i) msg+=" "+interpreted[i];
-      msg+="\nMaybe a missing space or a typo?";
-      log << msg;
-      log.flush();
-      plumed_merror(msg);
-    };
-    action->checkRead();
-    actionSet.emplace_back(std::move(action));
->>>>>>> 0efc7185
   };
 
   pilots=actionSet.select<ActionPilot*>();
