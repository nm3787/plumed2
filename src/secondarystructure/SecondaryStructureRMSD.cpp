/* +++++++++++++++++++++++++++++++++++++++++++++++++++++++++++++++++++++++++
   Copyright (c) 2013-2018 The plumed team
   (see the PEOPLE file at the root of the distribution for a list of names)

   See http://www.plumed.org for more information.

   This file is part of plumed, version 2.

   plumed is free software: you can redistribute it and/or modify
   it under the terms of the GNU Lesser General Public License as published by
   the Free Software Foundation, either version 3 of the License, or
   (at your option) any later version.

   plumed is distributed in the hope that it will be useful,
   but WITHOUT ANY WARRANTY; without even the implied warranty of
   MERCHANTABILITY or FITNESS FOR A PARTICULAR PURPOSE.  See the
   GNU Lesser General Public License for more details.

   You should have received a copy of the GNU Lesser General Public License
   along with plumed.  If not, see <http://www.gnu.org/licenses/>.
+++++++++++++++++++++++++++++++++++++++++++++++++++++++++++++++++++++++++ */
#include "SecondaryStructureRMSD.h"
#include "core/PlumedMain.h"
#include "core/ActionSet.h"
#include "core/SetupMolInfo.h"
#include "core/Atoms.h"
#include "reference/MetricRegister.h"
#include "reference/SingleDomainRMSD.h"
#include "tools/SwitchingFunction.h"

namespace PLMD {
namespace secondarystructure {

void SecondaryStructureRMSD::shortcutKeywords( Keywords& keys ) {
  keys.add("compulsory","LESS_THAN","calculate the number of a residue segments that are within a certain target distance of this secondary structure type. "
           "This quantity is calculated using \\f$\\sum_i \\sigma(s_i)\\f$, where \\f$\\sigma(s)\\f$ is a \\ref switchingfunction.");
  keys.add("compulsory","R_0","The r_0 parameter of the switching function.");
  keys.add("compulsory","D_0","0.0","The d_0 parameter of the switching function");
  keys.add("compulsory","NN","8","The n parameter of the switching function");
  keys.add("compulsory","MM","12","The m parameter of the switching function");
}

void SecondaryStructureRMSD::expandShortcut( const std::string& lab, const std::vector<std::string>& words,
    const std::map<std::string,std::string>& keys,
    std::vector<std::vector<std::string> >& actions ) {
  std::vector<std::string> lt_line; lt_line.push_back( lab + "_lt:" );
  lt_line.push_back("LESS_THAN"); lt_line.push_back( "ARG1=" + lab );
  if( keys.count("LESS_THAN") ) {
    lt_line.push_back("SWITCH=" + keys.find("LESS_THAN")->second );
  } else {
    for(const auto & p : keys ) lt_line.push_back( p.first + "=" + p.second );
  }
  actions.push_back( lt_line );
  std::vector<std::string> sum_line; sum_line.push_back( lab + "_lessthan:" );
  sum_line.push_back("COMBINE"); sum_line.push_back("ARG=" + lab + "_lt" );
  sum_line.push_back("PERIODIC=NO"); actions.push_back( sum_line );
}

void SecondaryStructureRMSD::registerKeywords( Keywords& keys ) {
  Action::registerKeywords( keys );
  ActionWithValue::registerKeywords( keys );
  ActionAtomistic::registerKeywords( keys );
  keys.add("residues","RESIDUES","this command is used to specify the set of residues that could conceivably form part of the secondary structure. "
           "It is possible to use residues numbers as the various chains and residues should have been identified else using an instance of the "
           "\\ref MOLINFO action. If you wish to use all the residues from all the chains in your system you can do so by "
           "specifying all. Alternatively, if you wish to use a subset of the residues you can specify the particular residues "
           "you are interested in as a list of numbers. Please be aware that to form secondary structure elements your chain "
           "must contain at least N residues, where N is dependent on the particular secondary structure you are interested in. "
           "As such if you define portions of the chain with fewer than N residues the code will crash.");
  keys.add("compulsory","TYPE","DRMSD","the manner in which RMSD alignment is performed. Should be OPTIMAL, SIMPLE or DRMSD. "
           "For more details on the OPTIMAL and SIMPLE methods see \\ref RMSD. For more details on the "
           "DRMSD method see \\ref DRMSD.");
<<<<<<< HEAD
=======
  keys.addFlag("NOPBC",false,"ignore the periodic boundary conditions");
  keys.add("compulsory","R_0","0.08","The r_0 parameter of the switching function.");
  keys.add("compulsory","D_0","0.0","The d_0 parameter of the switching function");
  keys.add("compulsory","NN","8","The n parameter of the switching function");
  keys.add("compulsory","MM","12","The m parameter of the switching function");
>>>>>>> 0efc7185
  keys.reserve("optional","STRANDS_CUTOFF","If in a segment of protein the two strands are further apart then the calculation "
               "of the actual RMSD is skipped as the structure is very far from being beta-sheet like. "
               "This keyword speeds up the calculation enormously when you are using the LESS_THAN option. "
               "However, if you are using some other option, then this cannot be used");
  keys.addFlag("VERBOSE",false,"write a more detailed output");
}

SecondaryStructureRMSD::SecondaryStructureRMSD(const ActionOptions&ao):
  Action(ao),
  ActionAtomistic(ao),
  ActionWithValue(ao),
<<<<<<< HEAD
=======
  ActionWithVessel(ao),
  nopbc(false),
>>>>>>> 0efc7185
  align_strands(false),
  s_cutoff2(0),
  align_atom_1(0),
  align_atom_2(0)
{
  parse("TYPE",alignType); parseFlag("NOPBC",nopbc);
  log.printf("  distances from secondary structure elements are calculated using %s algorithm\n",alignType.c_str() );
  log<<"  Bibliography "<<plumed.cite("Pietrucci and Laio, J. Chem. Theory Comput. 5, 2197 (2009)"); log<<"\n";

  parseFlag("VERBOSE",verbose_output);

  if( keywords.exists("STRANDS_CUTOFF") ) {
    double s_cutoff = 0;
    parse("STRANDS_CUTOFF",s_cutoff); align_strands=true;
    if( s_cutoff>0) log.printf("  ignoring contributions from strands that are more than %f apart\n",s_cutoff);
    s_cutoff2=s_cutoff*s_cutoff;
  }
}

SecondaryStructureRMSD::~SecondaryStructureRMSD() {
// destructor needed to delete forward declarated objects
}

void SecondaryStructureRMSD::setAtomsFromStrands( const unsigned& atom1, const unsigned& atom2 ) {
  align_atom_1=atom1; align_atom_2=atom2;
}

void SecondaryStructureRMSD::readBackboneAtoms( const std::string& moltype, std::vector<unsigned>& chain_lengths ) {
  std::vector<SetupMolInfo*> moldat=plumed.getActionSet().select<SetupMolInfo*>();
  if( moldat.size()==0 ) error("Unable to find MOLINFO in input");

  std::vector<std::string> resstrings; parseVector( "RESIDUES", resstrings );
  if( !verbose_output ) {
    if(resstrings.size()==0) error("residues are not defined, check the keyword RESIDUES");
    else if(resstrings[0]=="all") {
      log.printf("  examining all possible secondary structure combinations\n");
    } else {
      log.printf("  examining secondary structure in residue positions : %s ",resstrings[0].c_str() );
      for(unsigned i=1; i<resstrings.size(); ++i) log.printf(", %s",resstrings[i].c_str() );
      log.printf("\n");
    }
  }
  std::vector< std::vector<AtomNumber> > backatoms;
  moldat[0]->getBackbone( resstrings, moltype, backatoms );

  chain_lengths.resize( backatoms.size() );
  for(unsigned i=0; i<backatoms.size(); ++i) {
    chain_lengths[i]=backatoms[i].size();
    for(unsigned j=0; j<backatoms[i].size(); ++j) all_atoms.push_back( backatoms[i][j] );
  }
  ActionAtomistic::requestAtoms( all_atoms );
  forcesToApply.resize( getNumberOfDerivatives() );
}

void SecondaryStructureRMSD::addColvar( const std::vector<unsigned>& newatoms ) {
  if( colvar_atoms.size()>0 ) plumed_assert( colvar_atoms[0].size()==newatoms.size() );
  if( verbose_output ) {
    log.printf("  Secondary structure segment %u contains atoms : ", static_cast<unsigned>(colvar_atoms.size()+1));
    for(unsigned i=0; i<newatoms.size(); ++i) log.printf("%d ",all_atoms[newatoms[i]].serial() );
    log.printf("\n");
  }
  addTaskToList( colvar_atoms.size() );
  colvar_atoms.push_back( newatoms );
}

void SecondaryStructureRMSD::setSecondaryStructure( std::vector<Vector>& structure, double bondlength, double units ) {
  // If we are in natural units get conversion factor from nm into natural length units
  if( plumed.getAtoms().usingNaturalUnits() ) {
    error("cannot use this collective variable when using natural units");
  }
  plumed_massert( !(align_strands && align_atom_1==0 && align_atom_2==0), "you must use setAtomsFromStrands with strands cutoff");

  // Convert into correct units
  for(unsigned i=0; i<structure.size(); ++i) {
    structure[i][0]*=units; structure[i][1]*=units; structure[i][2]*=units;
  }

  // Set the reference structure
  references.emplace_back( metricRegister().create<SingleDomainRMSD>( alignType ) );
  unsigned nn=references.size()-1;
  std::vector<double> align( structure.size(), 1.0 ), displace( structure.size(), 1.0 );
  references[nn]->setBoundsOnDistances( true, bondlength );   // We always use pbc
  references[nn]->setReferenceAtoms( structure, align, displace );
}

void SecondaryStructureRMSD::setupValues() {
  plumed_assert( references.size()>0 );
  std::vector<unsigned> shape(1); shape[0]=getFullNumberOfTasks();
  if( references.size()==1 ) { addValue( shape ); setNotPeriodic(); }
  else {
    std::string num;
    for(unsigned i=0; i<references.size(); ++i) {
      Tools::convert( i+1, num ); addComponent( "struct-" + num, shape );
      componentIsNotPeriodic( "struct-" + num );
    }
  }
}

void SecondaryStructureRMSD::buildCurrentTaskList( bool& forceAllTasks, std::vector<std::string>& actionsThatSelectTasks, std::vector<unsigned>& tflags ) {
  if( s_cutoff2>0 ) {
    actionsThatSelectTasks.push_back( getLabel() ); 
    for(unsigned i=0; i<tflags.size(); ++i) {
      Vector distance=pbcDistance( ActionAtomistic::getPosition( getAtomIndex(i,align_atom_1) ),
                                   ActionAtomistic::getPosition( getAtomIndex(i,align_atom_2) ) );
      if( distance.modulo2()<s_cutoff2 ) tflags[i]=1;
    }
  } 
}

void SecondaryStructureRMSD::calculate() {
  runAllTasks();
}

void SecondaryStructureRMSD::performTask( const unsigned& current, MultiValue& myvals ) const {
  // Resize the derivatives if need be
  unsigned nderi = 3*getNumberOfAtoms()+9;
  if( myvals.getNumberOfDerivatives()!=nderi ) myvals.resize( myvals.getNumberOfValues(), nderi, 0, 0 );
  // Retrieve the positions
  std::vector<Vector> pos( references[0]->getNumberOfAtoms() );
  const unsigned n=pos.size();
  for(unsigned i=0; i<n; ++i) pos[i]=ActionAtomistic::getPosition( getAtomIndex(current,i) );

<<<<<<< HEAD
  // This aligns the two strands if this is required
  Vector distance=pbcDistance( pos[align_atom_1],pos[align_atom_2] );
  if( alignType!="DRMSD" && align_strands ) {
=======
  // This does strands cutoff
  Vector distance;
  if( nopbc ) distance=delta( pos[align_atom_1],pos[align_atom_2] );
  else distance=pbcDistance( pos[align_atom_1],pos[align_atom_2] );
  if( s_cutoff2>0 ) {
    if( distance.modulo2()>s_cutoff2 ) {
      myvals.setValue( 0, 0.0 );
      return;
    }
  }

  // This aligns the two strands if this is required
  if( alignType!="DRMSD" && align_strands && !nopbc ) {
    for(unsigned i=0; i<14; ++i) {
      const Vector & first (pos[i]);
      Vector & second (pos[i+1]);
      second=first+pbcDistance(first,second);
    }
    for(unsigned i=16; i<n-1; ++i) {
      const Vector & first (pos[i]);
      Vector & second (pos[i+1]);
      second=first+pbcDistance(first,second);
    }
>>>>>>> 0efc7185
    Vector origin_old, origin_new; origin_old=pos[align_atom_2];
    origin_new=pos[align_atom_1]+distance;
    for(unsigned i=15; i<30; ++i) {
      pos[i]+=( origin_new - origin_old );
    }
  } else if( alignType!="DRMSD" && !nopbc ) {
    for(unsigned i=0; i<n-1; ++i) {
      const Vector & first (pos[i]);
      Vector & second (pos[i+1]);
      second=first+pbcDistance(first,second);
    }
  }
  // Create a holder for the derivatives
  ReferenceValuePack mypack( 0, pos.size(), myvals ); // mypack.setValIndex( 0 );
  for(unsigned i=0; i<n; ++i) mypack.setAtomIndex( i, getAtomIndex(current,i) );

  // And now calculate the RMSD
  const Pbc& pbc=getPbc(); const unsigned rs = references.size();
  for(unsigned i=0; i<rs; ++i) {
    mypack.setValIndex( i );
    double nr=references[i]->calculate( pos, pbc, mypack, false );
    myvals.setValue( i, nr );

    if( !doNotCalculateDerivatives() && !mypack.virialWasSet() ) {
      Tensor vir; const unsigned cacs = colvar_atoms[current].size();
      for(unsigned i=0; i<cacs; ++i)  vir+=(-1.0*Tensor( pos[i], mypack.getAtomDerivative(i) ));
      mypack.addBoxDerivatives( vir );
    }
  }
  return;
}

void SecondaryStructureRMSD::apply() {
  if( doNotCalculateDerivatives() ) return;
  std::fill(forcesToApply.begin(),forcesToApply.end(),0); unsigned mm=0;
  if( getForcesFromValues( forcesToApply ) ) setForcesOnAtoms( forcesToApply, mm );
}

}
}<|MERGE_RESOLUTION|>--- conflicted
+++ resolved
@@ -70,14 +70,6 @@
   keys.add("compulsory","TYPE","DRMSD","the manner in which RMSD alignment is performed. Should be OPTIMAL, SIMPLE or DRMSD. "
            "For more details on the OPTIMAL and SIMPLE methods see \\ref RMSD. For more details on the "
            "DRMSD method see \\ref DRMSD.");
-<<<<<<< HEAD
-=======
-  keys.addFlag("NOPBC",false,"ignore the periodic boundary conditions");
-  keys.add("compulsory","R_0","0.08","The r_0 parameter of the switching function.");
-  keys.add("compulsory","D_0","0.0","The d_0 parameter of the switching function");
-  keys.add("compulsory","NN","8","The n parameter of the switching function");
-  keys.add("compulsory","MM","12","The m parameter of the switching function");
->>>>>>> 0efc7185
   keys.reserve("optional","STRANDS_CUTOFF","If in a segment of protein the two strands are further apart then the calculation "
                "of the actual RMSD is skipped as the structure is very far from being beta-sheet like. "
                "This keyword speeds up the calculation enormously when you are using the LESS_THAN option. "
@@ -89,11 +81,7 @@
   Action(ao),
   ActionAtomistic(ao),
   ActionWithValue(ao),
-<<<<<<< HEAD
-=======
-  ActionWithVessel(ao),
   nopbc(false),
->>>>>>> 0efc7185
   align_strands(false),
   s_cutoff2(0),
   align_atom_1(0),
@@ -216,35 +204,9 @@
   const unsigned n=pos.size();
   for(unsigned i=0; i<n; ++i) pos[i]=ActionAtomistic::getPosition( getAtomIndex(current,i) );
 
-<<<<<<< HEAD
   // This aligns the two strands if this is required
   Vector distance=pbcDistance( pos[align_atom_1],pos[align_atom_2] );
   if( alignType!="DRMSD" && align_strands ) {
-=======
-  // This does strands cutoff
-  Vector distance;
-  if( nopbc ) distance=delta( pos[align_atom_1],pos[align_atom_2] );
-  else distance=pbcDistance( pos[align_atom_1],pos[align_atom_2] );
-  if( s_cutoff2>0 ) {
-    if( distance.modulo2()>s_cutoff2 ) {
-      myvals.setValue( 0, 0.0 );
-      return;
-    }
-  }
-
-  // This aligns the two strands if this is required
-  if( alignType!="DRMSD" && align_strands && !nopbc ) {
-    for(unsigned i=0; i<14; ++i) {
-      const Vector & first (pos[i]);
-      Vector & second (pos[i+1]);
-      second=first+pbcDistance(first,second);
-    }
-    for(unsigned i=16; i<n-1; ++i) {
-      const Vector & first (pos[i]);
-      Vector & second (pos[i+1]);
-      second=first+pbcDistance(first,second);
-    }
->>>>>>> 0efc7185
     Vector origin_old, origin_new; origin_old=pos[align_atom_2];
     origin_new=pos[align_atom_1]+distance;
     for(unsigned i=15; i<30; ++i) {
