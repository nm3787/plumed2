@page CHANGES-2-4 Version 2.4

## Version 2.4 (Dec 15, 2017)

Version 2.4 contains several improvements with respect to 2.3. Users currently working with 2.3
should have a look at the section "Changes leading to incompatible behavior" below and
might need tiny adjustments in their input files.
Notice that version 2.4 includes already all the fixes in branch 2.3 up to 2.3.3 indicated in \ref CHANGES-2-3 .

Changes from version 2.3 which are relevant for users:
- Changes leading to incompatible behavior:
  - A c++11 compliant compiler is required (see \issue{212}). This should mean:
    - gcc 4.8
    - clang 3.3
    - intel 15
    Since the number of c++11 features that we use is limited, older compilers might work as well.
  - The meaning of BIASFACTOR=1 in \ref METAD has been modified and can now be used to indicate unbiased
    simulations. Non-well-tempered metadynamics is BIASFACTOR=-1, which is the new default value.
    Notice that this has an implication on the biasfactor written in the HILLS file when doing
    non-well-tempered metadynamics.
  - Due to a change in \ref COMMITTOR, the format of its output file has been slightly changed.
  - \ref HISTOGRAM : When using weights default is now to output histogram divided by number of frames from which data was taken.  In addition the 
    UNORMALIZED flag has been replaced with the keyword NORMALIZATION, which can be set equal to true, false or ndata.
  - All switching functions are now stretched by default, also when using the "simple syntax" (e.g. `COORDINATION NN=6`).
    Switching functions were already stretched by default when using the advanced syntax (e.g. `COORDINATION SWITCH={}`)
    since version 2.2.  Notice that this will introduce small numerical differences in the computed switching functions.
- New modules:
  - A new PLUMED-ISDB module have been included, this module includes a number of CVs to calculate experimental data with the internal ability
    to also calculate a \ref METAINFERENCE score.
    - New actions include:
      - \ref EMMI
      - \ref SAXS
      - \ref RESCALE, \ref SELECT, \ref SELECTOR
    - Updated actions include:
      - \ref CS2BACKBONE
      - \ref FRET
      - \ref JCOUPLING
      - \ref METAINFERENCE
      - \ref NOE
      - \ref PRE
      - \ref RDC, \ref PCS
      - \ref PBMETAD
  - A new EDS module have been included, contributed by Glen Hocky and Andrew White.
    This module implements the following methods:
    - \ref EDS
  - A new DRR module have been included, contributed by Haochuan Chen and Haohao Fu.
    This module implements the following methods:
    - \ref DRR
    - \ref drr_tool
  - A new VES module have been included, contributed by Omar Valsson.
    This module implements the following methods:
    - \ref BF_CHEBYSHEV
    - \ref BF_COMBINED
    - \ref BF_COSINE
    - \ref BF_CUSTOM
    - \ref BF_FOURIER
    - \ref BF_LEGENDRE
    - \ref BF_POWERS
    - \ref BF_SINE
    - \ref OPT_AVERAGED_SGD
    - \ref OPT_DUMMY
    - \ref TD_CHI
    - \ref TD_CHISQUARED
    - \ref TD_CUSTOM
    - \ref TD_EXPONENTIAL
    - \ref TD_EXPONENTIALLY_MODIFIED_GAUSSIAN
    - \ref TD_GAUSSIAN
    - \ref TD_GENERALIZED_EXTREME_VALUE
    - \ref TD_GENERALIZED_NORMAL
    - \ref TD_GRID
    - \ref TD_LINEAR_COMBINATION
    - \ref TD_PRODUCT_COMBINATION
    - \ref TD_PRODUCT_DISTRIBUTION
    - \ref TD_UNIFORM
    - \ref TD_VONMISES
    - \ref TD_WELLTEMPERED
    - \ref VES_LINEAR_EXPANSION
    - \ref VES_OUTPUT_BASISFUNCTIONS
    - \ref VES_OUTPUT_FES
    - \ref VES_OUTPUT_TARGET_DISTRIBUTION
    - \ref ves_md_linearexpansion
- New collective variables:
  - \ref DIMER (thanks to Marco Nava).
  - \ref EEFSOLV : EEF1 implicit solvent solvation energy
  - \ref ADAPTIVE_PATH : Adaptive path variables using the method from \cite BerndAdaptivePath
- New actions:
  - \ref INENVELOPE
  - \ref TOPOLOGY_MATRIX
  - \ref BOND_DIRECTIONS
  - \ref DUMPGRAPH
  - \ref GRID_TO_XYZ
  - \ref INTEGRATE_GRID
  - \ref LWALLS
  - \ref MAXENT
  - \ref MCOLV_COMBINE
  - \ref MCOLV_PRODUCT
  - \ref POLYMER_ANGLES
  - \ref XANGLES , \ref YANGLES , \ref ZANGLES
  - \ref XYTORSIONS , \ref XZTORSIONS , \ref YXTORSIONS , \ref YZTORSIONS , \ref ZXTORSIONS , and \ref ZYTORSIONS
- New command line tools:
  - \ref pesmd : Tool for performing Langevin dynamics on an energy landscape that is specified using a PLUMED input file
  - \ref pathtools 
- Other changes:
  - Sharing coordinates and applying force is now faster (in some cases these can result in much better scaling of the performances in parallel).
  - \ref COMMITTOR : new flag to use committor to keep track of the visited basins without stopping the simulation
  - \ref PBMETAD : multiple walkers using files (thanks to Marco De La Pierre).
  - \ref PBMETAD : adaptive gaussians
  - \ref PBMETAD : default names for GRID and FILE (usefull with many collective variables) 
  - \ref METAD : BIASFACTOR=1 is allowed and performs unbiased sampling. HILLS file can be used
    to recover free energy also in this case.
  - \ref METAD : a RECT option is available that allows setting an array of bias factors, one for each replica.
  - \ref METAD : added options to perform Transition Tempered Metadynamics (thanks to James Dama)
  - \ref PATHMSD and \ref PROPERTYMAP now support alignment to a close structure (thanks to Jana Pazurikova)
  - PDB files with more than 100k atoms can now be read using [hybrid 36](http://cci.lbl.gov/hybrid_36/) format,
    see \issue{226}.
  - Added lepton support. Set env var `export PLUMED_USE_LEPTON=yes` to activate lepton as a matheval replacement
    in \ref MATHEVAL, \ref CUSTOM, and \ref switchingfunction "MATHEVAL switching function".
    Notice that in v2.5 matheval support will be dropped and all these keywords will use lepton.
    See \issue{244}.
  - When parsing constants, PLUMED uses lepton library. This allows to pass
    arguments such as `HEIGHT=exp(0.5)` (see \ref parsing-constants).
  - \ref CUSTOM function has been added as an alias to \ref MATHEVAL .
  - Trajectories read in \ref driver also support the usual replica convention, that is if
    trajectory with replica suffix is not found the driver will look for a trajectory without the replica suffix.
  - A new syntax (`@replicas:`) can be used to specify different arguments for different replicas (see \ref special-replica-syntax).
  - Internal molfile implementation has been updated to VMD 1.9.3.
  - Examples in the documentation now have syntax highlighting and links to the documentation of used actions.
  - \ref COORDINATIONNUMBER : Added option to have pairwise distance moments of coordination number in the multicolvar module
  - GROMACS patch updated to gromacs-2016.4
  - Implemented HREX for gromacs-2016.4.
  - Added patch for Quantum ESPRESSO 6.2 (thanks to Ralf Meyer).
  - Fixed a bug in \ref LOCAL_AVERAGE which appears when you use SPECIESA and SPECIESB keywords instead of just SPECIES
  - Added possibility to pass `--kt` from \ref driver.

Changes from version 2.3 which are relevant for developers:
  - A few fixes has been made to improve exception safety. Although we still cannot declare
    PLUMED totally exception safe (there are still many non-safe pointers around),
    this made it possible to add a regtest that actually tests erroneous cmd strings
    and erroneous inputs.
  - Due to the required c++11 support, travis-ci test on Ubuntu Precise has been removed.
  - `gettimeofdate` and `gettime` have been replaced with portable `chrono` classes introduced in c++11.
  - C++ exceptions are enabled by default.
  - A large number of loops have been changed to use the `auto` keyword in order to improve code readability.
  - Stack trace is not written upon error anymore, unless environment variable `PLUMED_STACK_TRACE` is set at runtime.
  - Fixed a potential bug using single precision system blas on a mac (notice that currently plumed only uses
    double precision, so it is harmless).
  - Added `--enable-rpath` option for autoconf (off by default).
  - Files related to changelog are now stored as `.md` files. This makes
    it possible to navigate them from github.
  - `configure.ac` has been simplified and improved in order to more easily probe C++ libraries.
  - added `plumed_custom_skip` function to regtests in order to skip specific tests based on specific conditions (e.g. OS).
  - environment variable `LDSO` has been renamed to `LDSHARED`, which is standard in the python community.
  - a `libplumedWrapper.a` library is installed as well, that is used in `--runtime` patching.
  - pkgconfig files are installed.
  - `plumed config makefile_conf` can be used to retrieve `Makefile.conf` file a posteriori.
  - Store `MPIEXEC` variable at configure time and use it later for running regtests. Notice that in case
    `MPIEXEC` is not specified regtests will be run using the command stored in env var `PLUMED_MPIRUN` or, if this is
    also not defined, using `mpirun`.
  - Added canonical makefile targets `check` and `installcheck`. Notice that `check` runs checks with
    non-installed plumed whereas `installcheck` uses the installed one, including its correct program name if it
    was personalized (e.g. with suffixes). Notice that this modifies the previously available `check` target.
<<<<<<< HEAD
    
    
## Version 2.4.1

For users:
- Module VES: Fixed a bug with basis functions that have a constant function different from 1 (e.g. scaled version of the Legendre basis functions, \ref BF_LEGENDRE) that was causing a time-dependent shift in the bias potential.
- Module VES: In optimizers (\ref OPT_AVERAGED_SGD and \ref OPT_DUMMY) the output of quantities related to the instantaneous gradients are now off by default as these quantities are generally not useful for normal users, their output can instead by re-enabled by using the MONITOR_INSTANTANEOUS_GRADIENT keyword. Also added an keyword MONITOR_AVERAGE_GRADIENT that allows to monitor the averged gradient and output quantities related to it. 
=======

## Version 2.4.1

  - Resolved a problem with \ref CS2BACKBONE and glycine atom names

>>>>>>> ad7bbb08
<|MERGE_RESOLUTION|>--- conflicted
+++ resolved
@@ -159,18 +159,11 @@
   - Added canonical makefile targets `check` and `installcheck`. Notice that `check` runs checks with
     non-installed plumed whereas `installcheck` uses the installed one, including its correct program name if it
     was personalized (e.g. with suffixes). Notice that this modifies the previously available `check` target.
-<<<<<<< HEAD
     
     
 ## Version 2.4.1
 
 For users:
-- Module VES: Fixed a bug with basis functions that have a constant function different from 1 (e.g. scaled version of the Legendre basis functions, \ref BF_LEGENDRE) that was causing a time-dependent shift in the bias potential.
-- Module VES: In optimizers (\ref OPT_AVERAGED_SGD and \ref OPT_DUMMY) the output of quantities related to the instantaneous gradients are now off by default as these quantities are generally not useful for normal users, their output can instead by re-enabled by using the MONITOR_INSTANTANEOUS_GRADIENT keyword. Also added an keyword MONITOR_AVERAGE_GRADIENT that allows to monitor the averged gradient and output quantities related to it. 
-=======
-
-## Version 2.4.1
-
-  - Resolved a problem with \ref CS2BACKBONE and glycine atom names
-
->>>>>>> ad7bbb08
+  - Resolved a problem with \ref CS2BACKBONE and glycine atom names.
+  - Module VES: Fixed a bug with basis functions that have a constant function different from 1 (e.g. scaled version of the Legendre basis functions, \ref BF_LEGENDRE) that was causing a time-dependent shift in the bias potential.
+  - Module VES: In optimizers (\ref OPT_AVERAGED_SGD and \ref OPT_DUMMY) the output of quantities related to the instantaneous gradients are now off by default as these quantities are generally not useful for normal users, their output can instead by re-enabled by using the MONITOR_INSTANTANEOUS_GRADIENT keyword. Also added an keyword MONITOR_AVERAGE_GRADIENT that allows to monitor the averged gradient and output quantities related to it. 